--- conflicted
+++ resolved
@@ -504,16 +504,12 @@
 
 fn apply_patch(config: &Config, patch_name: &str) -> io::Result<()> {
     let src_path = get_boringssl_source_path(config);
-<<<<<<< HEAD
-    let cmd_path = config.manifest_dir.join("patches").join(patch_name);
-=======
     #[cfg(not(windows))]
     let cmd_path = config
         .manifest_dir
         .join("patches")
         .join(patch_name)
         .canonicalize()?;
->>>>>>> 0596b2dc
 
     #[cfg(windows)]
     let cmd_path = config.manifest_dir.join("patches").join(patch_name);
