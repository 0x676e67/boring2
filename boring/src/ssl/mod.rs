//! SSL/TLS support.
//!
//! `SslConnector` and `SslAcceptor` should be used in most cases - they handle
//! configuration of the OpenSSL primitives for you.
//!
//! # Examples
//!
//! To connect as a client to a remote server:
//!
//! ```no_run
//! use boring2::ssl::{SslMethod, SslConnector};
//! use std::io::{Read, Write};
//! use std::net::TcpStream;
//!
//! let connector = SslConnector::builder(SslMethod::tls()).unwrap().build();
//!
//! let stream = TcpStream::connect("google.com:443").unwrap();
//! let mut stream = connector.connect("google.com", stream).unwrap();
//!
//! stream.write_all(b"GET / HTTP/1.0\r\n\r\n").unwrap();
//! let mut res = vec![];
//! stream.read_to_end(&mut res).unwrap();
//! println!("{}", String::from_utf8_lossy(&res));
//! ```
//!
//! To accept connections as a server from remote clients:
//!
//! ```no_run
//! use boring2::ssl::{SslMethod, SslAcceptor, SslStream, SslFiletype};
//! use std::net::{TcpListener, TcpStream};
//! use std::sync::Arc;
//! use std::thread;
//!
//!
//! let mut acceptor = SslAcceptor::mozilla_intermediate(SslMethod::tls()).unwrap();
//! acceptor.set_private_key_file("key.pem", SslFiletype::PEM).unwrap();
//! acceptor.set_certificate_chain_file("certs.pem").unwrap();
//! acceptor.check_private_key().unwrap();
//! let acceptor = Arc::new(acceptor.build());
//!
//! let listener = TcpListener::bind("0.0.0.0:8443").unwrap();
//!
//! fn handle_client(stream: SslStream<TcpStream>) {
//!     // ...
//! }
//!
//! for stream in listener.incoming() {
//!     match stream {
//!         Ok(stream) => {
//!             let acceptor = acceptor.clone();
//!             thread::spawn(move || {
//!                 let stream = acceptor.accept(stream).unwrap();
//!                 handle_client(stream);
//!             });
//!         }
//!         Err(e) => { /* connection failed */ }
//!     }
//! }
//! ```
use foreign_types::{ForeignType, ForeignTypeRef, Opaque};
use libc::{c_char, c_int, c_long, c_uchar, c_uint, c_void};
use openssl_macros::corresponds;
use std::any::TypeId;
use std::collections::HashMap;
use std::convert::TryInto;
use std::ffi::{CStr, CString};
use std::fmt;
use std::io;
use std::io::prelude::*;
use std::marker::PhantomData;
use std::mem::{self, ManuallyDrop, MaybeUninit};
use std::ops::{Deref, DerefMut};
use std::panic::resume_unwind;
use std::path::Path;
use std::ptr::{self, NonNull};
use std::slice;
use std::str;
use std::sync::{Arc, LazyLock, Mutex};

use crate::dh::DhRef;
use crate::ec::EcKeyRef;
use crate::error::ErrorStack;
use crate::ex_data::Index;
use crate::ffi;
use crate::nid::Nid;
use crate::pkey::{HasPrivate, PKeyRef, Params, Private};
use crate::srtp::{SrtpProtectionProfile, SrtpProtectionProfileRef};
use crate::ssl::bio::BioMethod;
use crate::ssl::callbacks::*;
#[cfg(not(feature = "fips"))]
use crate::ssl::ech::SslEchKeys;
use crate::ssl::error::InnerError;
use crate::stack::{Stack, StackRef, Stackable};
use crate::x509::store::{X509Store, X509StoreBuilderRef, X509StoreRef};
use crate::x509::verify::X509VerifyParamRef;
use crate::x509::{
    X509Name, X509Ref, X509StoreContextRef, X509VerifyError, X509VerifyResult, X509,
};
use crate::{cvt, cvt_0i, cvt_n, cvt_p, init};

pub use self::async_callbacks::{
    AsyncPrivateKeyMethod, AsyncPrivateKeyMethodError, AsyncSelectCertError, BoxCustomVerifyFinish,
    BoxCustomVerifyFuture, BoxGetSessionFinish, BoxGetSessionFuture, BoxPrivateKeyMethodFinish,
    BoxPrivateKeyMethodFuture, BoxSelectCertFinish, BoxSelectCertFuture, ExDataFuture,
};
#[deprecated(
    since = "4.15.13",
    note = "Use `boring2::ssl::CertificateCompressionAlgorithm` instead"
)]
#[cfg(feature = "cert-compression")]
pub use self::cert_compression::CertCompressionAlgorithm;
pub use self::connector::{
    ConnectConfiguration, SslAcceptor, SslAcceptorBuilder, SslConnector, SslConnectorBuilder,
};
<<<<<<< HEAD
#[cfg(not(any(feature = "fips", feature = "fips-no-compat")))]
pub use self::ech::SslEchKeysRef;
=======
#[cfg(not(feature = "fips"))]
pub use self::ech::{SslEchKeys, SslEchKeysRef};
>>>>>>> e99d1628
pub use self::error::{Error, ErrorCode, HandshakeError};

mod async_callbacks;
mod bio;
mod callbacks;
#[cfg(feature = "cert-compression")]
mod cert_compression;
mod connector;
#[cfg(not(feature = "fips"))]
mod ech;
mod error;
mod mut_only;
#[cfg(test)]
mod test;

bitflags! {
    /// Options controlling the behavior of an `SslContext`.
    #[derive(Debug, PartialEq, Eq, Clone, Copy, PartialOrd, Ord, Hash)]
    pub struct SslOptions: c_uint {
        /// Disables a countermeasure against an SSLv3/TLSv1.0 vulnerability affecting CBC ciphers.
        const DONT_INSERT_EMPTY_FRAGMENTS = ffi::SSL_OP_DONT_INSERT_EMPTY_FRAGMENTS as _;

        /// A "reasonable default" set of options which enables compatibility flags.
        const ALL = ffi::SSL_OP_ALL as _;

        /// Do not query the MTU.
        ///
        /// Only affects DTLS connections.
        const NO_QUERY_MTU = ffi::SSL_OP_NO_QUERY_MTU as _;

        /// Disables the use of session tickets for session resumption.
        const NO_TICKET = ffi::SSL_OP_NO_TICKET as _;

        /// Always start a new session when performing a renegotiation on the server side.
        const NO_SESSION_RESUMPTION_ON_RENEGOTIATION =
            ffi::SSL_OP_NO_SESSION_RESUMPTION_ON_RENEGOTIATION as _;

        /// Disables the use of TLS compression.
        const NO_COMPRESSION = ffi::SSL_OP_NO_COMPRESSION as _;

        /// Allow legacy insecure renegotiation with servers or clients that do not support secure
        /// renegotiation.
        const ALLOW_UNSAFE_LEGACY_RENEGOTIATION =
            ffi::SSL_OP_ALLOW_UNSAFE_LEGACY_RENEGOTIATION as _;

        /// Creates a new key for each session when using ECDHE.
        const SINGLE_ECDH_USE = ffi::SSL_OP_SINGLE_ECDH_USE as _;

        /// Creates a new key for each session when using DHE.
        const SINGLE_DH_USE = ffi::SSL_OP_SINGLE_DH_USE as _;

        /// Use the server's preferences rather than the client's when selecting a cipher.
        ///
        /// This has no effect on the client side.
        const CIPHER_SERVER_PREFERENCE = ffi::SSL_OP_CIPHER_SERVER_PREFERENCE as _;

        /// Disables version rollback attach detection.
        const TLS_ROLLBACK_BUG = ffi::SSL_OP_TLS_ROLLBACK_BUG as _;

        /// Disables the use of SSLv2.
        const NO_SSLV2 = ffi::SSL_OP_NO_SSLv2 as _;

        /// Disables the use of SSLv3.
        const NO_SSLV3 = ffi::SSL_OP_NO_SSLv3 as _;

        /// Disables the use of TLSv1.0.
        const NO_TLSV1 = ffi::SSL_OP_NO_TLSv1 as _;

        /// Disables the use of TLSv1.1.
        const NO_TLSV1_1 = ffi::SSL_OP_NO_TLSv1_1 as _;

        /// Disables the use of TLSv1.2.
        const NO_TLSV1_2 = ffi::SSL_OP_NO_TLSv1_2 as _;

        /// Disables the use of TLSv1.3.
        const NO_TLSV1_3 = ffi::SSL_OP_NO_TLSv1_3 as _;

        /// Disables the use of DTLSv1.0
        const NO_DTLSV1 = ffi::SSL_OP_NO_DTLSv1 as _;

        /// Disables the use of DTLSv1.2.
        const NO_DTLSV1_2 = ffi::SSL_OP_NO_DTLSv1_2 as _;

        /// Disallow all renegotiation in TLSv1.2 and earlier.
        const NO_RENEGOTIATION = ffi::SSL_OP_NO_RENEGOTIATION as _;

        /// Disables PSK with DHE.
        const NO_PSK_DHE_KE = ffi::SSL_OP_NO_PSK_DHE_KE as _;
    }
}

bitflags! {
    /// Options controlling the behavior of an `SslContext`.
    #[derive(Debug, PartialEq, Eq, Clone, Copy, PartialOrd, Ord, Hash)]
    pub struct SslMode: c_uint {
        /// Enables "short writes".
        ///
        /// Normally, a write in OpenSSL will always write out all of the requested data, even if it
        /// requires more than one TLS record or write to the underlying stream. This option will
        /// cause a write to return after writing a single TLS record instead.
        const ENABLE_PARTIAL_WRITE = ffi::SSL_MODE_ENABLE_PARTIAL_WRITE as _;

        /// Disables a check that the data buffer has not moved between calls when operating in a
        /// nonblocking context.
        const ACCEPT_MOVING_WRITE_BUFFER = ffi::SSL_MODE_ACCEPT_MOVING_WRITE_BUFFER as _;

        /// Enables automatic retries after TLS session events such as renegotiations or heartbeats.
        ///
        /// By default, OpenSSL will return a `WantRead` error after a renegotiation or heartbeat.
        /// This option will cause OpenSSL to automatically continue processing the requested
        /// operation instead.
        ///
        /// Note that `SslStream::read` and `SslStream::write` will automatically retry regardless
        /// of the state of this option. It only affects `SslStream::ssl_read` and
        /// `SslStream::ssl_write`.
        const AUTO_RETRY = ffi::SSL_MODE_AUTO_RETRY as _;

        /// Disables automatic chain building when verifying a peer's certificate.
        ///
        /// TLS peers are responsible for sending the entire certificate chain from the leaf to a
        /// trusted root, but some will incorrectly not do so. OpenSSL will try to build the chain
        /// out of certificates it knows of, and this option will disable that behavior.
        const NO_AUTO_CHAIN = ffi::SSL_MODE_NO_AUTO_CHAIN as _;

        /// Release memory buffers when the session does not need them.
        ///
        /// This saves ~34 KiB of memory for idle streams.
        const RELEASE_BUFFERS = ffi::SSL_MODE_RELEASE_BUFFERS as _;

        /// Sends the fake `TLS_FALLBACK_SCSV` cipher suite in the ClientHello message of a
        /// handshake.
        ///
        /// This should only be enabled if a client has failed to connect to a server which
        /// attempted to downgrade the protocol version of the session.
        ///
        /// Do not use this unless you know what you're doing!
        const SEND_FALLBACK_SCSV = ffi::SSL_MODE_SEND_FALLBACK_SCSV as _;
    }
}

/// A type specifying the kind of protocol an `SslContext` will speak.
#[derive(Copy, Clone)]
pub struct SslMethod(*const ffi::SSL_METHOD);

impl SslMethod {
    /// Support all versions of the TLS protocol.
    #[corresponds(TLS_method)]
    pub fn tls() -> SslMethod {
        unsafe { SslMethod(TLS_method()) }
    }

    /// Support all versions of the DTLS protocol.
    #[corresponds(DTLS_method)]
    pub fn dtls() -> SslMethod {
        unsafe { SslMethod(DTLS_method()) }
    }

    /// Support all versions of the TLS protocol, explicitly as a client.
    #[corresponds(TLS_client_method)]
    pub fn tls_client() -> SslMethod {
        unsafe { SslMethod(TLS_client_method()) }
    }

    /// Support all versions of the TLS protocol, explicitly as a server.
    #[corresponds(TLS_server_method)]
    pub fn tls_server() -> SslMethod {
        unsafe { SslMethod(TLS_server_method()) }
    }

    /// Constructs an `SslMethod` from a pointer to the underlying OpenSSL value.
    ///
    /// # Safety
    ///
    /// The caller must ensure the pointer is valid.
    #[corresponds(TLS_server_method)]
    pub unsafe fn from_ptr(ptr: *const ffi::SSL_METHOD) -> SslMethod {
        SslMethod(ptr)
    }

    /// Returns a pointer to the underlying OpenSSL value.
    #[allow(clippy::trivially_copy_pass_by_ref)]
    pub fn as_ptr(&self) -> *const ffi::SSL_METHOD {
        self.0
    }
}

unsafe impl Sync for SslMethod {}
unsafe impl Send for SslMethod {}

bitflags! {
    /// Options controlling the behavior of certificate verification.
    #[derive(Debug, PartialEq, Eq, Clone, Copy, PartialOrd, Ord, Hash)]
    pub struct SslVerifyMode: i32 {
        /// Verifies that the peer's certificate is trusted.
        ///
        /// On the server side, this will cause OpenSSL to request a certificate from the client.
        const PEER = ffi::SSL_VERIFY_PEER;

        /// Disables verification of the peer's certificate.
        ///
        /// On the server side, this will cause OpenSSL to not request a certificate from the
        /// client. On the client side, the certificate will be checked for validity, but the
        /// negotiation will continue regardless of the result of that check.
        const NONE = ffi::SSL_VERIFY_NONE;

        /// On the server side, abort the handshake if the client did not send a certificate.
        ///
        /// This should be paired with `SSL_VERIFY_PEER`. It has no effect on the client side.
        const FAIL_IF_NO_PEER_CERT = ffi::SSL_VERIFY_FAIL_IF_NO_PEER_CERT;
    }
}

#[derive(Clone, Copy, Debug, Eq, PartialEq)]
pub enum SslVerifyError {
    Invalid(SslAlert),
    Retry,
}

bitflags! {
    /// Options controlling the behavior of session caching.
    #[derive(Debug, PartialEq, Eq, Clone, Copy, PartialOrd, Ord, Hash)]
    pub struct SslSessionCacheMode: c_int {
        /// No session caching for the client or server takes place.
        const OFF = ffi::SSL_SESS_CACHE_OFF;

        /// Enable session caching on the client side.
        ///
        /// OpenSSL has no way of identifying the proper session to reuse automatically, so the
        /// application is responsible for setting it explicitly via [`SslRef::set_session`].
        ///
        /// [`SslRef::set_session`]: struct.SslRef.html#method.set_session
        const CLIENT = ffi::SSL_SESS_CACHE_CLIENT;

        /// Enable session caching on the server side.
        ///
        /// This is the default mode.
        const SERVER = ffi::SSL_SESS_CACHE_SERVER;

        /// Enable session caching on both the client and server side.
        const BOTH = ffi::SSL_SESS_CACHE_BOTH;

        /// Disable automatic removal of expired sessions from the session cache.
        const NO_AUTO_CLEAR = ffi::SSL_SESS_CACHE_NO_AUTO_CLEAR;

        /// Disable use of the internal session cache for session lookups.
        const NO_INTERNAL_LOOKUP = ffi::SSL_SESS_CACHE_NO_INTERNAL_LOOKUP;

        /// Disable use of the internal session cache for session storage.
        const NO_INTERNAL_STORE = ffi::SSL_SESS_CACHE_NO_INTERNAL_STORE;

        /// Disable use of the internal session cache for storage and lookup.
        const NO_INTERNAL = ffi::SSL_SESS_CACHE_NO_INTERNAL;
    }
}

/// An identifier of the format of a certificate or key file.
#[derive(Copy, Clone)]
pub struct SslFiletype(c_int);

impl SslFiletype {
    /// The PEM format.
    ///
    /// This corresponds to `SSL_FILETYPE_PEM`.
    pub const PEM: SslFiletype = SslFiletype(ffi::SSL_FILETYPE_PEM);

    /// The ASN1 format.
    ///
    /// This corresponds to `SSL_FILETYPE_ASN1`.
    pub const ASN1: SslFiletype = SslFiletype(ffi::SSL_FILETYPE_ASN1);

    /// Constructs an `SslFiletype` from a raw OpenSSL value.
    pub fn from_raw(raw: c_int) -> SslFiletype {
        SslFiletype(raw)
    }

    /// Returns the raw OpenSSL value represented by this type.
    #[allow(clippy::trivially_copy_pass_by_ref)]
    pub fn as_raw(&self) -> c_int {
        self.0
    }
}

/// An identifier of a certificate status type.
#[derive(Copy, Clone)]
pub struct StatusType(c_int);

impl StatusType {
    /// An OSCP status.
    pub const OCSP: StatusType = StatusType(ffi::TLSEXT_STATUSTYPE_ocsp);

    /// Constructs a `StatusType` from a raw OpenSSL value.
    pub fn from_raw(raw: c_int) -> StatusType {
        StatusType(raw)
    }

    /// Returns the raw OpenSSL value represented by this type.
    #[allow(clippy::trivially_copy_pass_by_ref)]
    pub fn as_raw(&self) -> c_int {
        self.0
    }
}

/// An identifier of a session name type.
#[derive(Copy, Clone)]
pub struct NameType(c_int);

impl NameType {
    /// A host name.
    pub const HOST_NAME: NameType = NameType(ffi::TLSEXT_NAMETYPE_host_name);

    /// Constructs a `StatusType` from a raw OpenSSL value.
    pub fn from_raw(raw: c_int) -> StatusType {
        StatusType(raw)
    }

    /// Returns the raw OpenSSL value represented by this type.
    #[allow(clippy::trivially_copy_pass_by_ref)]
    pub fn as_raw(&self) -> c_int {
        self.0
    }
}

static INDEXES: LazyLock<Mutex<HashMap<TypeId, c_int>>> =
    LazyLock::new(|| Mutex::new(HashMap::new()));
static SSL_INDEXES: LazyLock<Mutex<HashMap<TypeId, c_int>>> =
    LazyLock::new(|| Mutex::new(HashMap::new()));
static SESSION_CTX_INDEX: LazyLock<Index<Ssl, SslContext>> =
    LazyLock::new(|| Ssl::new_ex_index().unwrap());

unsafe extern "C" fn free_data_box<T>(
    _parent: *mut c_void,
    ptr: *mut c_void,
    _ad: *mut ffi::CRYPTO_EX_DATA,
    _idx: c_int,
    _argl: c_long,
    _argp: *mut c_void,
) {
    if !ptr.is_null() {
        drop(Box::<T>::from_raw(ptr as *mut T));
    }
}

/// An error returned from the SNI callback.
#[derive(Debug, Copy, Clone, PartialEq, Eq)]
pub struct SniError(c_int);

impl SniError {
    /// Abort the handshake with a fatal alert.
    pub const ALERT_FATAL: SniError = SniError(ffi::SSL_TLSEXT_ERR_ALERT_FATAL);

    /// Send a warning alert to the client and continue the handshake.
    pub const ALERT_WARNING: SniError = SniError(ffi::SSL_TLSEXT_ERR_ALERT_WARNING);

    pub const NOACK: SniError = SniError(ffi::SSL_TLSEXT_ERR_NOACK);
}

/// An SSL/TLS alert.
#[derive(Debug, Copy, Clone, PartialEq, Eq)]
pub struct SslAlert(c_int);

impl SslAlert {
    pub const CLOSE_NOTIFY: Self = Self(ffi::SSL_AD_CLOSE_NOTIFY);
    pub const UNEXPECTED_MESSAGE: Self = Self(ffi::SSL_AD_UNEXPECTED_MESSAGE);
    pub const BAD_RECORD_MAC: Self = Self(ffi::SSL_AD_BAD_RECORD_MAC);
    pub const DECRYPTION_FAILED: Self = Self(ffi::SSL_AD_DECRYPTION_FAILED);
    pub const RECORD_OVERFLOW: Self = Self(ffi::SSL_AD_RECORD_OVERFLOW);
    pub const DECOMPRESSION_FAILURE: Self = Self(ffi::SSL_AD_DECOMPRESSION_FAILURE);
    pub const HANDSHAKE_FAILURE: Self = Self(ffi::SSL_AD_HANDSHAKE_FAILURE);
    pub const NO_CERTIFICATE: Self = Self(ffi::SSL_AD_NO_CERTIFICATE);
    pub const BAD_CERTIFICATE: Self = Self(ffi::SSL_AD_BAD_CERTIFICATE);
    pub const UNSUPPORTED_CERTIFICATE: Self = Self(ffi::SSL_AD_UNSUPPORTED_CERTIFICATE);
    pub const CERTIFICATE_REVOKED: Self = Self(ffi::SSL_AD_CERTIFICATE_REVOKED);
    pub const CERTIFICATE_EXPIRED: Self = Self(ffi::SSL_AD_CERTIFICATE_EXPIRED);
    pub const CERTIFICATE_UNKNOWN: Self = Self(ffi::SSL_AD_CERTIFICATE_UNKNOWN);
    pub const ILLEGAL_PARAMETER: Self = Self(ffi::SSL_AD_ILLEGAL_PARAMETER);
    pub const UNKNOWN_CA: Self = Self(ffi::SSL_AD_UNKNOWN_CA);
    pub const ACCESS_DENIED: Self = Self(ffi::SSL_AD_ACCESS_DENIED);
    pub const DECODE_ERROR: Self = Self(ffi::SSL_AD_DECODE_ERROR);
    pub const DECRYPT_ERROR: Self = Self(ffi::SSL_AD_DECRYPT_ERROR);
    pub const EXPORT_RESTRICTION: Self = Self(ffi::SSL_AD_EXPORT_RESTRICTION);
    pub const PROTOCOL_VERSION: Self = Self(ffi::SSL_AD_PROTOCOL_VERSION);
    pub const INSUFFICIENT_SECURITY: Self = Self(ffi::SSL_AD_INSUFFICIENT_SECURITY);
    pub const INTERNAL_ERROR: Self = Self(ffi::SSL_AD_INTERNAL_ERROR);
    pub const INAPPROPRIATE_FALLBACK: Self = Self(ffi::SSL_AD_INAPPROPRIATE_FALLBACK);
    pub const USER_CANCELLED: Self = Self(ffi::SSL_AD_USER_CANCELLED);
    pub const NO_RENEGOTIATION: Self = Self(ffi::SSL_AD_NO_RENEGOTIATION);
    pub const MISSING_EXTENSION: Self = Self(ffi::SSL_AD_MISSING_EXTENSION);
    pub const UNSUPPORTED_EXTENSION: Self = Self(ffi::SSL_AD_UNSUPPORTED_EXTENSION);
    pub const CERTIFICATE_UNOBTAINABLE: Self = Self(ffi::SSL_AD_CERTIFICATE_UNOBTAINABLE);
    pub const UNRECOGNIZED_NAME: Self = Self(ffi::SSL_AD_UNRECOGNIZED_NAME);
    pub const BAD_CERTIFICATE_STATUS_RESPONSE: Self =
        Self(ffi::SSL_AD_BAD_CERTIFICATE_STATUS_RESPONSE);
    pub const BAD_CERTIFICATE_HASH_VALUE: Self = Self(ffi::SSL_AD_BAD_CERTIFICATE_HASH_VALUE);
    pub const UNKNOWN_PSK_IDENTITY: Self = Self(ffi::SSL_AD_UNKNOWN_PSK_IDENTITY);
    pub const CERTIFICATE_REQUIRED: Self = Self(ffi::SSL_AD_CERTIFICATE_REQUIRED);
    pub const NO_APPLICATION_PROTOCOL: Self = Self(ffi::SSL_AD_NO_APPLICATION_PROTOCOL);
}

/// An error returned from an ALPN selection callback.
#[derive(Debug, Copy, Clone, PartialEq, Eq)]
pub struct AlpnError(c_int);

impl AlpnError {
    /// Terminate the handshake with a fatal alert.
    pub const ALERT_FATAL: AlpnError = AlpnError(ffi::SSL_TLSEXT_ERR_ALERT_FATAL);

    /// Do not select a protocol, but continue the handshake.
    pub const NOACK: AlpnError = AlpnError(ffi::SSL_TLSEXT_ERR_NOACK);
}

/// An error returned from a certificate selection callback.
#[derive(Debug, Copy, Clone, PartialEq, Eq)]
pub struct SelectCertError(ffi::ssl_select_cert_result_t);

impl SelectCertError {
    /// A fatal error occurred and the handshake should be terminated.
    pub const ERROR: Self = Self(ffi::ssl_select_cert_result_t::ssl_select_cert_error);

    /// The operation could not be completed and should be retried later.
    pub const RETRY: Self = Self(ffi::ssl_select_cert_result_t::ssl_select_cert_retry);
}

/// Extension types, to be used with `ClientHello::get_extension`.
///
/// **WARNING**: The current implementation of `From` is unsound, as it's possible to create an
/// ExtensionType that is not defined by the impl. `From` will be deprecated in favor of `TryFrom`
/// in the next major bump of the library.
#[derive(Debug, Copy, Clone, PartialEq, Eq)]
pub struct ExtensionType(u16);

impl ExtensionType {
    pub const SERVER_NAME: Self = Self(ffi::TLSEXT_TYPE_server_name as u16);
    pub const STATUS_REQUEST: Self = Self(ffi::TLSEXT_TYPE_status_request as u16);
    pub const EC_POINT_FORMATS: Self = Self(ffi::TLSEXT_TYPE_ec_point_formats as u16);
    pub const SIGNATURE_ALGORITHMS: Self = Self(ffi::TLSEXT_TYPE_signature_algorithms as u16);
    pub const SRTP: Self = Self(ffi::TLSEXT_TYPE_srtp as u16);
    pub const APPLICATION_LAYER_PROTOCOL_NEGOTIATION: Self =
        Self(ffi::TLSEXT_TYPE_application_layer_protocol_negotiation as u16);
    pub const PADDING: Self = Self(ffi::TLSEXT_TYPE_padding as u16);
    pub const EXTENDED_MASTER_SECRET: Self = Self(ffi::TLSEXT_TYPE_extended_master_secret as u16);
    pub const QUIC_TRANSPORT_PARAMETERS_LEGACY: Self =
        Self(ffi::TLSEXT_TYPE_quic_transport_parameters_legacy as u16);
    pub const QUIC_TRANSPORT_PARAMETERS_STANDARD: Self =
        Self(ffi::TLSEXT_TYPE_quic_transport_parameters_standard as u16);
    pub const CERT_COMPRESSION: Self = Self(ffi::TLSEXT_TYPE_cert_compression as u16);
    pub const SESSION_TICKET: Self = Self(ffi::TLSEXT_TYPE_session_ticket as u16);
    pub const SUPPORTED_GROUPS: Self = Self(ffi::TLSEXT_TYPE_supported_groups as u16);
    pub const PRE_SHARED_KEY: Self = Self(ffi::TLSEXT_TYPE_pre_shared_key as u16);
    pub const EARLY_DATA: Self = Self(ffi::TLSEXT_TYPE_early_data as u16);
    pub const SUPPORTED_VERSIONS: Self = Self(ffi::TLSEXT_TYPE_supported_versions as u16);
    pub const COOKIE: Self = Self(ffi::TLSEXT_TYPE_cookie as u16);
    pub const PSK_KEY_EXCHANGE_MODES: Self = Self(ffi::TLSEXT_TYPE_psk_key_exchange_modes as u16);
    pub const CERTIFICATE_AUTHORITIES: Self = Self(ffi::TLSEXT_TYPE_certificate_authorities as u16);
    pub const SIGNATURE_ALGORITHMS_CERT: Self =
        Self(ffi::TLSEXT_TYPE_signature_algorithms_cert as u16);
    pub const KEY_SHARE: Self = Self(ffi::TLSEXT_TYPE_key_share as u16);
    pub const RENEGOTIATE: Self = Self(ffi::TLSEXT_TYPE_renegotiate as u16);
    pub const DELEGATED_CREDENTIAL: Self = Self(ffi::TLSEXT_TYPE_delegated_credential as u16);
    pub const APPLICATION_SETTINGS: Self = Self(ffi::TLSEXT_TYPE_application_settings as u16);
    pub const APPLICATION_SETTINGS_NEW: Self =
        Self(ffi::TLSEXT_TYPE_application_settings_new as u16);
    pub const ENCRYPTED_CLIENT_HELLO: Self = Self(ffi::TLSEXT_TYPE_encrypted_client_hello as u16);
    pub const CERTIFICATE_TIMESTAMP: Self = Self(ffi::TLSEXT_TYPE_certificate_timestamp as u16);
    pub const NEXT_PROTO_NEG: Self = Self(ffi::TLSEXT_TYPE_next_proto_neg as u16);
    pub const CHANNEL_ID: Self = Self(ffi::TLSEXT_TYPE_channel_id as u16);
    pub const RECORD_SIZE_LIMIT: Self = Self(ffi::TLSEXT_TYPE_record_size_limit as u16);

    /// The permutation of extension types used by BoringSSL.
    pub const BORING_SSLEXTENSION_PERMUTATION: &[ExtensionType] = &[
        ExtensionType::SERVER_NAME,
        ExtensionType::ENCRYPTED_CLIENT_HELLO,
        ExtensionType::EXTENDED_MASTER_SECRET,
        ExtensionType::RENEGOTIATE,
        ExtensionType::SUPPORTED_GROUPS,
        ExtensionType::EC_POINT_FORMATS,
        ExtensionType::SESSION_TICKET,
        ExtensionType::APPLICATION_LAYER_PROTOCOL_NEGOTIATION,
        ExtensionType::STATUS_REQUEST,
        ExtensionType::SIGNATURE_ALGORITHMS,
        ExtensionType::NEXT_PROTO_NEG,
        ExtensionType::CERTIFICATE_TIMESTAMP,
        ExtensionType::CHANNEL_ID,
        ExtensionType::SRTP,
        ExtensionType::KEY_SHARE,
        ExtensionType::PSK_KEY_EXCHANGE_MODES,
        ExtensionType::EARLY_DATA,
        ExtensionType::SUPPORTED_VERSIONS,
        ExtensionType::COOKIE,
        ExtensionType::QUIC_TRANSPORT_PARAMETERS_STANDARD,
        ExtensionType::QUIC_TRANSPORT_PARAMETERS_LEGACY,
        ExtensionType::CERT_COMPRESSION,
        ExtensionType::DELEGATED_CREDENTIAL,
        ExtensionType::APPLICATION_SETTINGS,
        ExtensionType::APPLICATION_SETTINGS_NEW,
        ExtensionType::RECORD_SIZE_LIMIT,
    ];

    /// Returns the index of the given extension type in the permutation.
    pub const fn index_of(value: ExtensionType) -> Option<usize> {
        let mut i = 0;
        while i < Self::BORING_SSLEXTENSION_PERMUTATION.len() {
            if i < Self::BORING_SSLEXTENSION_PERMUTATION.len()
                && Self::BORING_SSLEXTENSION_PERMUTATION[i].0 == value.0
            {
                return Some(i);
            }
            i += 1;
        }
        None
    }
}

impl From<u16> for ExtensionType {
    fn from(value: u16) -> Self {
        Self(value)
    }
}

/// An SSL/TLS protocol version.
#[derive(Copy, Clone, PartialEq, Eq)]
pub struct SslVersion(u16);

impl SslVersion {
    /// SSLv3
    pub const SSL3: SslVersion = SslVersion(ffi::SSL3_VERSION as _);

    /// TLSv1.0
    pub const TLS1: SslVersion = SslVersion(ffi::TLS1_VERSION as _);

    /// TLSv1.1
    pub const TLS1_1: SslVersion = SslVersion(ffi::TLS1_1_VERSION as _);

    /// TLSv1.2
    pub const TLS1_2: SslVersion = SslVersion(ffi::TLS1_2_VERSION as _);

    /// TLSv1.3
    pub const TLS1_3: SslVersion = SslVersion(ffi::TLS1_3_VERSION as _);
}

impl TryFrom<u16> for SslVersion {
    type Error = &'static str;

    fn try_from(value: u16) -> Result<Self, Self::Error> {
        match value as i32 {
            ffi::SSL3_VERSION
            | ffi::TLS1_VERSION
            | ffi::TLS1_1_VERSION
            | ffi::TLS1_2_VERSION
            | ffi::TLS1_3_VERSION => Ok(Self(value)),
            _ => Err("Unknown SslVersion"),
        }
    }
}

impl fmt::Debug for SslVersion {
    fn fmt(&self, f: &mut fmt::Formatter) -> fmt::Result {
        f.write_str(match *self {
            Self::SSL3 => "SSL3",
            Self::TLS1 => "TLS1",
            Self::TLS1_1 => "TLS1_1",
            Self::TLS1_2 => "TLS1_2",
            Self::TLS1_3 => "TLS1_3",
            _ => return write!(f, "{:#06x}", self.0),
        })
    }
}

impl fmt::Display for SslVersion {
    fn fmt(&self, f: &mut fmt::Formatter) -> fmt::Result {
        f.write_str(match *self {
            Self::SSL3 => "SSLv3",
            Self::TLS1 => "TLSv1",
            Self::TLS1_1 => "TLSv1.1",
            Self::TLS1_2 => "TLSv1.2",
            Self::TLS1_3 => "TLSv1.3",
            _ => return write!(f, "unknown ({:#06x})", self.0),
        })
    }
}

/// A signature verification algorithm.
///
/// **WARNING**: The current implementation of `From` is unsound, as it's possible to create an
/// SslSignatureAlgorithm that is not defined by the impl. `From` will be deprecated in favor of
/// `TryFrom` in the next major bump of the library.
#[repr(transparent)]
#[derive(Debug, Copy, Clone, PartialEq, Eq)]
pub struct SslSignatureAlgorithm(u16);

impl SslSignatureAlgorithm {
    pub const RSA_PKCS1_SHA1: SslSignatureAlgorithm =
        SslSignatureAlgorithm(ffi::SSL_SIGN_RSA_PKCS1_SHA1 as _);

    pub const RSA_PKCS1_SHA256: SslSignatureAlgorithm =
        SslSignatureAlgorithm(ffi::SSL_SIGN_RSA_PKCS1_SHA256 as _);

    pub const RSA_PKCS1_SHA384: SslSignatureAlgorithm =
        SslSignatureAlgorithm(ffi::SSL_SIGN_RSA_PKCS1_SHA384 as _);

    pub const RSA_PKCS1_SHA512: SslSignatureAlgorithm =
        SslSignatureAlgorithm(ffi::SSL_SIGN_RSA_PKCS1_SHA512 as _);

    pub const RSA_PKCS1_MD5_SHA1: SslSignatureAlgorithm =
        SslSignatureAlgorithm(ffi::SSL_SIGN_RSA_PKCS1_MD5_SHA1 as _);

    pub const ECDSA_SHA1: SslSignatureAlgorithm =
        SslSignatureAlgorithm(ffi::SSL_SIGN_ECDSA_SHA1 as _);

    pub const ECDSA_SECP256R1_SHA256: SslSignatureAlgorithm =
        SslSignatureAlgorithm(ffi::SSL_SIGN_ECDSA_SECP256R1_SHA256 as _);

    pub const ECDSA_SECP384R1_SHA384: SslSignatureAlgorithm =
        SslSignatureAlgorithm(ffi::SSL_SIGN_ECDSA_SECP384R1_SHA384 as _);

    pub const ECDSA_SECP521R1_SHA512: SslSignatureAlgorithm =
        SslSignatureAlgorithm(ffi::SSL_SIGN_ECDSA_SECP521R1_SHA512 as _);

    pub const RSA_PSS_RSAE_SHA256: SslSignatureAlgorithm =
        SslSignatureAlgorithm(ffi::SSL_SIGN_RSA_PSS_RSAE_SHA256 as _);

    pub const RSA_PSS_RSAE_SHA384: SslSignatureAlgorithm =
        SslSignatureAlgorithm(ffi::SSL_SIGN_RSA_PSS_RSAE_SHA384 as _);

    pub const RSA_PSS_RSAE_SHA512: SslSignatureAlgorithm =
        SslSignatureAlgorithm(ffi::SSL_SIGN_RSA_PSS_RSAE_SHA512 as _);

    pub const ED25519: SslSignatureAlgorithm = SslSignatureAlgorithm(ffi::SSL_SIGN_ED25519 as _);
}

impl From<u16> for SslSignatureAlgorithm {
    fn from(value: u16) -> Self {
        Self(value)
    }
}

/// A TLS Curve.
#[repr(transparent)]
#[derive(Debug, Copy, Clone, PartialEq, Eq)]
pub struct SslCurve(c_int);

impl SslCurve {
    pub const SECP224R1: SslCurve = SslCurve(ffi::SSL_CURVE_SECP224R1 as _);

    pub const SECP256R1: SslCurve = SslCurve(ffi::SSL_CURVE_SECP256R1 as _);

    pub const SECP384R1: SslCurve = SslCurve(ffi::SSL_CURVE_SECP384R1 as _);

    pub const SECP521R1: SslCurve = SslCurve(ffi::SSL_CURVE_SECP521R1 as _);

    pub const X25519: SslCurve = SslCurve(ffi::SSL_CURVE_X25519 as _);

<<<<<<< HEAD
    pub const FFDHE2048: SslCurve = SslCurve(ffi::SSL_CURVE_DHE2048 as _);

    pub const FFDHE3072: SslCurve = SslCurve(ffi::SSL_CURVE_DHE3072 as _);

    #[cfg(feature = "pq-experimental")]
    pub const X25519_MLKEM768: SslCurve = SslCurve(ffi::SSL_CURVE_X25519_MLKEM768 as _);

    #[cfg(feature = "pq-experimental")]
    #[cfg(not(any(feature = "fips", feature = "fips-no-compat")))]
=======
    #[cfg(not(any(feature = "fips", feature = "fips-precompiled")))]
>>>>>>> e99d1628
    pub const X25519_KYBER768_DRAFT00: SslCurve =
        SslCurve(ffi::SSL_CURVE_X25519_KYBER768_DRAFT00 as _);

    #[cfg(all(
        not(any(feature = "fips", feature = "fips-precompiled")),
        feature = "pq-experimental"
    ))]
    pub const X25519_KYBER768_DRAFT00_OLD: SslCurve =
        SslCurve(ffi::SSL_CURVE_X25519_KYBER768_DRAFT00_OLD as _);

    #[cfg(all(
        not(any(feature = "fips", feature = "fips-precompiled")),
        feature = "pq-experimental"
    ))]
    pub const X25519_KYBER512_DRAFT00: SslCurve =
        SslCurve(ffi::SSL_CURVE_X25519_KYBER512_DRAFT00 as _);

    #[cfg(all(
        not(any(feature = "fips", feature = "fips-precompiled")),
        feature = "pq-experimental"
    ))]
    pub const P256_KYBER768_DRAFT00: SslCurve = SslCurve(ffi::SSL_CURVE_P256_KYBER768_DRAFT00 as _);

    #[cfg(all(
        not(any(feature = "fips", feature = "fips-precompiled")),
        feature = "pq-experimental"
    ))]
    pub const X25519_MLKEM768: SslCurve = SslCurve(ffi::SSL_CURVE_X25519_MLKEM768 as _);

    /// Returns the curve name
    #[corresponds(SSL_get_curve_name)]
    pub fn name(&self) -> Option<&'static str> {
        unsafe {
            let ptr = ffi::SSL_get_curve_name(self.0 as u16);
            if ptr.is_null() {
                return None;
            }

            CStr::from_ptr(ptr).to_str().ok()
        }
    }

    // We need to allow dead_code here because `SslRef::set_curves` is conditionally compiled
    // against the absence of the `kx-safe-default` feature and thus this function is never used.
    //
    // **NOTE**: This function only exists because the version of boringssl we currently use does
    // not expose SSL_CTX_set1_group_ids. Because `SslRef::curve()` returns the public SSL_CURVE id
    // as opposed to the internal NID, but `SslContextBuilder::set_curves()` requires the internal
    // NID, we need this mapping in place to avoid breaking changes to the public API. Once the
    // underlying boringssl version is upgraded, this should be removed in favor of the new
    // SSL_CTX_set1_group_ids API.
    #[allow(dead_code)]
    fn nid(&self) -> Option<c_int> {
        match self.0 {
            ffi::SSL_CURVE_SECP224R1 => Some(ffi::NID_secp224r1),
            ffi::SSL_CURVE_SECP256R1 => Some(ffi::NID_X9_62_prime256v1),
            ffi::SSL_CURVE_SECP384R1 => Some(ffi::NID_secp384r1),
            ffi::SSL_CURVE_SECP521R1 => Some(ffi::NID_secp521r1),
            ffi::SSL_CURVE_X25519 => Some(ffi::NID_X25519),
            #[cfg(not(any(feature = "fips", feature = "fips-precompiled")))]
            ffi::SSL_CURVE_X25519_KYBER768_DRAFT00 => Some(ffi::NID_X25519Kyber768Draft00),
            #[cfg(all(
                not(any(feature = "fips", feature = "fips-precompiled")),
                feature = "pq-experimental"
            ))]
            ffi::SSL_CURVE_X25519_KYBER768_DRAFT00_OLD => Some(ffi::NID_X25519Kyber768Draft00Old),
            #[cfg(all(
                not(any(feature = "fips", feature = "fips-precompiled")),
                feature = "pq-experimental"
            ))]
            ffi::SSL_CURVE_X25519_KYBER512_DRAFT00 => Some(ffi::NID_X25519Kyber512Draft00),
            #[cfg(all(
                not(any(feature = "fips", feature = "fips-precompiled")),
                feature = "pq-experimental"
            ))]
            ffi::SSL_CURVE_P256_KYBER768_DRAFT00 => Some(ffi::NID_P256Kyber768Draft00),
            #[cfg(all(
                not(any(feature = "fips", feature = "fips-precompiled")),
                feature = "pq-experimental"
            ))]
            ffi::SSL_CURVE_X25519_MLKEM768 => Some(ffi::NID_X25519MLKEM768),
            ffi::SSL_CURVE_DHE2048 => Some(ffi::NID_ffdhe2048),
            ffi::SSL_CURVE_DHE3072 => Some(ffi::NID_ffdhe3072),
            _ => None,
        }
    }
}

/// A compliance policy.
#[derive(Debug, Copy, Clone, PartialEq, Eq)]
#[cfg(not(feature = "fips-compat"))]
pub struct CompliancePolicy(ffi::ssl_compliance_policy_t);

#[cfg(not(feature = "fips-compat"))]
impl CompliancePolicy {
    /// Does nothing, however setting this does not undo other policies, so trying to set this is an error.
    pub const NONE: Self = Self(ffi::ssl_compliance_policy_t::ssl_compliance_policy_none);

    /// Configures a TLS connection to try and be compliant with NIST requirements, but does not guarantee success.
    /// This policy can be called even if Boring is not built with FIPS.
    pub const FIPS_202205: Self =
        Self(ffi::ssl_compliance_policy_t::ssl_compliance_policy_fips_202205);

    /// Partially configures a TLS connection to be compliant with WPA3. Callers must enforce certificate chain requirements themselves.
    /// Use of this policy is less secure than the default and not recommended.
    pub const WPA3_192_202304: Self =
        Self(ffi::ssl_compliance_policy_t::ssl_compliance_policy_wpa3_192_202304);
}

// IANA assigned identifier of compression algorithm. See https://www.rfc-editor.org/rfc/rfc8879.html#name-compression-algorithms
#[derive(Debug, Copy, Clone, PartialEq, Eq)]
pub struct CertificateCompressionAlgorithm(u16);

impl CertificateCompressionAlgorithm {
    pub const ZLIB: Self = Self(ffi::TLSEXT_cert_compression_zlib as u16);

    pub const BROTLI: Self = Self(ffi::TLSEXT_cert_compression_brotli as u16);

    pub const ZSTD: Self = Self(ffi::TLSEXT_cert_compression_zstd as u16);
}

/// A standard implementation of protocol selection for Application Layer Protocol Negotiation
/// (ALPN).
///
/// `server` should contain the server's list of supported protocols and `client` the client's. They
/// must both be in the ALPN wire format. See the documentation for
/// [`SslContextBuilder::set_alpn_protos`] for details.
///
/// It will select the first protocol supported by the server which is also supported by the client.
///
/// [`SslContextBuilder::set_alpn_protos`]: struct.SslContextBuilder.html#method.set_alpn_protos
#[corresponds(SSL_select_next_proto)]
pub fn select_next_proto<'a>(server: &'a [u8], client: &'a [u8]) -> Option<&'a [u8]> {
    if server.is_empty() || client.is_empty() {
        return None;
    }

    unsafe {
        let mut out = ptr::null_mut();
        let mut outlen = 0;
        let r = ffi::SSL_select_next_proto(
            &mut out,
            &mut outlen,
            server.as_ptr(),
            server.len() as c_uint,
            client.as_ptr(),
            client.len() as c_uint,
        );

        if r == ffi::OPENSSL_NPN_NEGOTIATED {
            Some(slice::from_raw_parts(out as *const u8, outlen as usize))
        } else {
            None
        }
    }
}

/// Options controlling the behavior of the info callback.
#[derive(Debug, PartialEq, Eq, Clone, Copy, PartialOrd, Ord, Hash)]
pub struct SslInfoCallbackMode(i32);

impl SslInfoCallbackMode {
    /// Signaled for each alert received, warning or fatal.
    pub const READ_ALERT: Self = Self(ffi::SSL_CB_READ_ALERT);

    /// Signaled for each alert sent, warning or fatal.
    pub const WRITE_ALERT: Self = Self(ffi::SSL_CB_WRITE_ALERT);

    /// Signaled when a handshake begins.
    pub const HANDSHAKE_START: Self = Self(ffi::SSL_CB_HANDSHAKE_START);

    /// Signaled when a handshake completes successfully.
    pub const HANDSHAKE_DONE: Self = Self(ffi::SSL_CB_HANDSHAKE_DONE);

    /// Signaled when a handshake progresses to a new state.
    pub const ACCEPT_LOOP: Self = Self(ffi::SSL_CB_ACCEPT_LOOP);

    /// Signaled when the current iteration of the server-side handshake state machine completes.
    pub const ACCEPT_EXIT: Self = Self(ffi::SSL_CB_ACCEPT_EXIT);

    /// Signaled when the current iteration of the client-side handshake state machine completes.
    pub const CONNECT_EXIT: Self = Self(ffi::SSL_CB_CONNECT_EXIT);
}

/// The `value` argument to an info callback. The most-significant byte is the alert level, while
/// the least significant byte is the alert itself.
#[derive(Debug, PartialEq, Eq, Clone, Copy, PartialOrd, Ord, Hash)]
pub enum SslInfoCallbackValue {
    /// The unit value (1). Some BoringSSL info callback modes, like ACCEPT_LOOP, always call the
    /// callback with `value` set to the unit value. If the [`SslInfoCallbackValue`] is a
    /// `Unit`, it can safely be disregarded.
    Unit,
    /// An alert. See [`SslInfoCallbackAlert`] for details on how to manipulate the alert. This
    /// variant should only be present if the info callback was called with a `READ_ALERT` or
    /// `WRITE_ALERT` mode.
    Alert(SslInfoCallbackAlert),
}

#[derive(Hash, Copy, Clone, PartialOrd, Ord, Eq, PartialEq, Debug)]
pub struct SslInfoCallbackAlert(c_int);

impl SslInfoCallbackAlert {
    /// The level of the SSL alert.
    pub fn alert_level(&self) -> Ssl3AlertLevel {
        let value = self.0 >> 8;
        Ssl3AlertLevel(value)
    }

    /// The value of the SSL alert.
    pub fn alert(&self) -> SslAlert {
        let value = self.0 & (u8::MAX as i32);
        SslAlert(value)
    }
}

#[derive(Debug, Copy, Clone, PartialEq, Eq)]
pub struct Ssl3AlertLevel(c_int);

impl Ssl3AlertLevel {
    pub const WARNING: Ssl3AlertLevel = Self(ffi::SSL3_AL_WARNING);
    pub const FATAL: Ssl3AlertLevel = Self(ffi::SSL3_AL_FATAL);
}

/// A builder for `SslContext`s.
pub struct SslContextBuilder {
    ctx: SslContext,
}

impl SslContextBuilder {
    /// Creates a new `SslContextBuilder`.
    #[corresponds(SSL_CTX_new)]
    pub fn new(method: SslMethod) -> Result<SslContextBuilder, ErrorStack> {
        unsafe {
            init();
            let ctx = cvt_p(ffi::SSL_CTX_new(method.as_ptr()))?;

            Ok(SslContextBuilder::from_ptr(ctx))
        }
    }

    /// Creates an `SslContextBuilder` from a pointer to a raw OpenSSL value.
    ///
    /// # Safety
    ///
    /// The caller must ensure that the pointer is valid and uniquely owned by the builder.
    pub unsafe fn from_ptr(ctx: *mut ffi::SSL_CTX) -> SslContextBuilder {
        SslContextBuilder {
            ctx: SslContext::from_ptr(ctx),
        }
    }

    /// Returns a pointer to the raw OpenSSL value.
    pub fn as_ptr(&self) -> *mut ffi::SSL_CTX {
        self.ctx.as_ptr()
    }

    /// Registers a certificate verification callback that replaces the default verification
    /// process.
    ///
    /// The callback returns true if the certificate chain is valid, and false if not.
    /// A viable verification result value (either `Ok(())` or an `Err(X509VerifyError)`) must be
    /// reflected in the error member of `X509StoreContextRef`, which can be done by calling
    /// `X509StoreContextRef::set_error`. However, the callback's return value determines
    /// whether the chain is accepted or not.
    ///
    /// *Warning*: Providing a complete verification procedure is a complex task. See
    /// https://docs.openssl.org/master/man3/SSL_CTX_set_cert_verify_callback/#notes for more
    /// information.
    ///
    /// TODO: Add the ability to unset the callback by either adding a new function or wrapping the
    /// callback in an `Option`.
    ///
    /// # Panics
    ///
    /// This method panics if this `SslContext` is associated with a RPK context.
    #[corresponds(SSL_CTX_set_cert_verify_callback)]
    pub fn set_cert_verify_callback<F>(&mut self, callback: F)
    where
        F: Fn(&mut X509StoreContextRef) -> bool + 'static + Sync + Send,
    {
        // NOTE(jlarisch): Q: Why don't we wrap the callback in an Arc, since
        // `set_verify_callback` does?
        // A: I don't think that Arc is necessary, and I don't think one is necessary here.
        // There's no way to get a mutable reference to the `Ssl` or `SslContext`, which
        // is what you need to register a new callback.
        // See the NOTE in `ssl_raw_verify` for confirmation.
        self.replace_ex_data(SslContext::cached_ex_index::<F>(), callback);
        unsafe {
            ffi::SSL_CTX_set_cert_verify_callback(
                self.as_ptr(),
                Some(raw_cert_verify::<F>),
                ptr::null_mut(),
            );
        }
    }

    /// Configures the certificate verification method for new connections.
    #[corresponds(SSL_CTX_set_verify)]
    pub fn set_verify(&mut self, mode: SslVerifyMode) {
        unsafe {
            ffi::SSL_CTX_set_verify(self.as_ptr(), mode.bits() as c_int, None);
        }
    }

    /// Configures the certificate verification method for new connections and
    /// registers a verification callback.
    ///
    /// *Warning*: This callback does not replace the default certificate verification
    /// process and is, instead, called multiple times in the course of that process.
    /// It is very difficult to implement this callback correctly, without inadvertently
    /// relying on implementation details or making incorrect assumptions about when the
    /// callback is called.
    ///
    /// Instead, use [`SslContextBuilder::set_custom_verify_callback`] to customize certificate verification.
    /// Those callbacks can inspect the peer-sent chain, call [`X509StoreContextRef::verify_cert`]
    /// and inspect the result, or perform other operations more straightforwardly.
    ///
    /// # Panics
    ///
    /// This method panics if this `Ssl` is associated with a RPK context.
    #[corresponds(SSL_CTX_set_verify)]
    pub fn set_verify_callback<F>(&mut self, mode: SslVerifyMode, callback: F)
    where
        F: Fn(bool, &mut X509StoreContextRef) -> bool + 'static + Sync + Send,
    {
        unsafe {
            self.replace_ex_data(SslContext::cached_ex_index::<F>(), callback);
            ffi::SSL_CTX_set_verify(self.as_ptr(), mode.bits() as c_int, Some(raw_verify::<F>));
        }
    }

    /// Configures certificate verification.
    ///
    /// The callback should return `Ok(())` if the certificate is valid.
    /// If the certificate is invalid, the callback should return `SslVerifyError::Invalid(alert)`.
    /// Some useful alerts include [`SslAlert::CERTIFICATE_EXPIRED`], [`SslAlert::CERTIFICATE_REVOKED`],
    /// [`SslAlert::UNKNOWN_CA`], [`SslAlert::BAD_CERTIFICATE`], [`SslAlert::CERTIFICATE_UNKNOWN`],
    /// and [`SslAlert::INTERNAL_ERROR`]. See RFC 5246 section 7.2.2 for their precise meanings.
    ///
    /// To verify a certificate asynchronously, the callback may return `Err(SslVerifyError::Retry)`.
    /// The handshake will then pause with an error with code [`ErrorCode::WANT_CERTIFICATE_VERIFY`].
    ///
    /// # Panics
    ///
    /// This method panics if this `Ssl` is associated with a RPK context.
    #[corresponds(SSL_CTX_set_custom_verify)]
    pub fn set_custom_verify_callback<F>(&mut self, mode: SslVerifyMode, callback: F)
    where
        F: Fn(&mut SslRef) -> Result<(), SslVerifyError> + 'static + Sync + Send,
    {
        unsafe {
            self.replace_ex_data(SslContext::cached_ex_index::<F>(), callback);
            ffi::SSL_CTX_set_custom_verify(
                self.as_ptr(),
                mode.bits() as c_int,
                Some(raw_custom_verify::<F>),
            );
        }
    }

    /// Configures the server name indication (SNI) callback for new connections.
    ///
    /// SNI is used to allow a single server to handle requests for multiple domains, each of which
    /// has its own certificate chain and configuration.
    ///
    /// Obtain the server name with the `servername` method and then set the corresponding context
    /// with `set_ssl_context`
    ///
    // FIXME tlsext prefix?
    #[corresponds(SSL_CTX_set_tlsext_servername_callback)]
    pub fn set_servername_callback<F>(&mut self, callback: F)
    where
        F: Fn(&mut SslRef, &mut SslAlert) -> Result<(), SniError> + 'static + Sync + Send,
    {
        unsafe {
            // The SNI callback is somewhat unique in that the callback associated with the original
            // context associated with an SSL can be used even if the SSL's context has been swapped
            // out. When that happens, we wouldn't be able to look up the callback's state in the
            // context's ex data. Instead, pass the pointer directly as the servername arg. It's
            // still stored in ex data to manage the lifetime.

            let callback_index = SslContext::cached_ex_index::<F>();

            self.ctx.replace_ex_data(callback_index, callback);

            let arg = self.ctx.ex_data(callback_index).unwrap() as *const F as *mut c_void;

            ffi::SSL_CTX_set_tlsext_servername_arg(self.as_ptr(), arg);
            ffi::SSL_CTX_set_tlsext_servername_callback(self.as_ptr(), Some(raw_sni::<F>));
        }
    }

    /// Sets the certificate verification depth.
    ///
    /// If the peer's certificate chain is longer than this value, verification will fail.
    #[corresponds(SSL_CTX_set_verify_depth)]
    pub fn set_verify_depth(&mut self, depth: u32) {
        unsafe {
            ffi::SSL_CTX_set_verify_depth(self.as_ptr(), depth as c_int);
        }
    }

    /// Sets a custom certificate store for verifying peer certificates.
    #[corresponds(SSL_CTX_set0_verify_cert_store)]
    pub fn set_verify_cert_store(&mut self, cert_store: X509Store) -> Result<(), ErrorStack> {
        unsafe {
            cvt(
                ffi::SSL_CTX_set0_verify_cert_store(self.as_ptr(), cert_store.into_ptr()) as c_int,
            )?;

            Ok(())
        }
    }

    /// Sets a custom certificate store for verifying peer certificates.
    #[deprecated(since = "4.15.13", note = "Use `set_verify_cert_store` instead.")]
    #[corresponds(SSL_CTX_set1_verify_cert_store)]
    pub fn set_verify_cert_store_ref(
        &mut self,
        cert_store: &'static X509Store,
    ) -> Result<(), ErrorStack> {
        unsafe {
            cvt(ffi::SSL_CTX_set1_verify_cert_store(self.as_ptr(), cert_store.as_ptr()) as c_int)?;

            Ok(())
        }
    }

    /// Replaces the context's certificate store.
    #[corresponds(SSL_CTX_set_cert_store)]
    pub fn set_cert_store(&mut self, cert_store: X509Store) {
        unsafe {
            ffi::SSL_CTX_set_cert_store(self.as_ptr(), cert_store.into_ptr());
        }
    }

    /// Controls read ahead behavior.
    ///
    /// If enabled, OpenSSL will read as much data as is available from the underlying stream,
    /// instead of a single record at a time.
    ///
    /// It has no effect when used with DTLS.
    #[corresponds(SSL_CTX_set_read_ahead)]
    pub fn set_read_ahead(&mut self, read_ahead: bool) {
        unsafe {
            ffi::SSL_CTX_set_read_ahead(self.as_ptr(), read_ahead as c_int);
        }
    }

    /// Sets the mode used by the context, returning the new bit-mask after adding mode.
    #[corresponds(SSL_CTX_set_mode)]
    pub fn set_mode(&mut self, mode: SslMode) -> SslMode {
        let bits = unsafe { ffi::SSL_CTX_set_mode(self.as_ptr(), mode.bits()) };
        SslMode::from_bits_retain(bits)
    }

    /// Sets the parameters to be used during ephemeral Diffie-Hellman key exchange.
    #[corresponds(SSL_CTX_set_tmp_dh)]
    pub fn set_tmp_dh(&mut self, dh: &DhRef<Params>) -> Result<(), ErrorStack> {
        unsafe { cvt(ffi::SSL_CTX_set_tmp_dh(self.as_ptr(), dh.as_ptr()) as c_int).map(|_| ()) }
    }

    /// Sets the parameters to be used during ephemeral elliptic curve Diffie-Hellman key exchange.
    #[corresponds(SSL_CTX_set_tmp_ecdh)]
    pub fn set_tmp_ecdh(&mut self, key: &EcKeyRef<Params>) -> Result<(), ErrorStack> {
        unsafe { cvt(ffi::SSL_CTX_set_tmp_ecdh(self.as_ptr(), key.as_ptr()) as c_int).map(|_| ()) }
    }

    /// Use the default locations of trusted certificates for verification.
    ///
    /// These locations are read from the `SSL_CERT_FILE` and `SSL_CERT_DIR` environment variables
    /// if present, or defaults specified at OpenSSL build time otherwise.
    #[corresponds(SSL_CTX_set_default_verify_paths)]
    pub fn set_default_verify_paths(&mut self) -> Result<(), ErrorStack> {
        unsafe { cvt(ffi::SSL_CTX_set_default_verify_paths(self.as_ptr())).map(|_| ()) }
    }

    /// Loads trusted root certificates from a file.
    ///
    /// The file should contain a sequence of PEM-formatted CA certificates.
    #[corresponds(SSL_CTX_load_verify_locations)]
    pub fn set_ca_file<P: AsRef<Path>>(&mut self, file: P) -> Result<(), ErrorStack> {
        let file = CString::new(file.as_ref().as_os_str().to_str().unwrap()).unwrap();
        unsafe {
            cvt(ffi::SSL_CTX_load_verify_locations(
                self.as_ptr(),
                file.as_ptr() as *const _,
                ptr::null(),
            ))
            .map(|_| ())
        }
    }

    /// Sets the list of CA names sent to the client.
    ///
    /// The CA certificates must still be added to the trust root - they are not automatically set
    /// as trusted by this method.
    #[corresponds(SSL_CTX_set_client_CA_list)]
    pub fn set_client_ca_list(&mut self, list: Stack<X509Name>) {
        unsafe {
            ffi::SSL_CTX_set_client_CA_list(self.as_ptr(), list.as_ptr());
            mem::forget(list);
        }
    }

    /// Add the provided CA certificate to the list sent by the server to the client when
    /// requesting client-side TLS authentication.
    #[corresponds(SSL_CTX_add_client_CA)]
    pub fn add_client_ca(&mut self, cacert: &X509Ref) -> Result<(), ErrorStack> {
        unsafe { cvt(ffi::SSL_CTX_add_client_CA(self.as_ptr(), cacert.as_ptr())).map(|_| ()) }
    }

    /// Set the context identifier for sessions.
    ///
    /// This value identifies the server's session cache to clients, telling them when they're
    /// able to reuse sessions. It should be set to a unique value per server, unless multiple
    /// servers share a session cache.
    ///
    /// This value should be set when using client certificates, or each request will fail its
    /// handshake and need to be restarted.
    #[corresponds(SSL_CTX_set_session_id_context)]
    pub fn set_session_id_context(&mut self, sid_ctx: &[u8]) -> Result<(), ErrorStack> {
        unsafe {
            assert!(sid_ctx.len() <= c_uint::MAX as usize);
            cvt(ffi::SSL_CTX_set_session_id_context(
                self.as_ptr(),
                sid_ctx.as_ptr(),
                sid_ctx.len(),
            ))
            .map(|_| ())
        }
    }

    /// Loads a leaf certificate from a file.
    ///
    /// Only a single certificate will be loaded - use `add_extra_chain_cert` to add the remainder
    /// of the certificate chain, or `set_certificate_chain_file` to load the entire chain from a
    /// single file.
    #[corresponds(SSL_CTX_use_certificate_file)]
    pub fn set_certificate_file<P: AsRef<Path>>(
        &mut self,
        file: P,
        file_type: SslFiletype,
    ) -> Result<(), ErrorStack> {
        let file = CString::new(file.as_ref().as_os_str().to_str().unwrap()).unwrap();
        unsafe {
            cvt(ffi::SSL_CTX_use_certificate_file(
                self.as_ptr(),
                file.as_ptr() as *const _,
                file_type.as_raw(),
            ))
            .map(|_| ())
        }
    }

    /// Loads a certificate chain from a file.
    ///
    /// The file should contain a sequence of PEM-formatted certificates, the first being the leaf
    /// certificate, and the remainder forming the chain of certificates up to and including the
    /// trusted root certificate.
    #[corresponds(SSL_CTX_use_certificate_chain_file)]
    pub fn set_certificate_chain_file<P: AsRef<Path>>(
        &mut self,
        file: P,
    ) -> Result<(), ErrorStack> {
        let file = CString::new(file.as_ref().as_os_str().to_str().unwrap()).unwrap();
        unsafe {
            cvt(ffi::SSL_CTX_use_certificate_chain_file(
                self.as_ptr(),
                file.as_ptr() as *const _,
            ))
            .map(|_| ())
        }
    }

    /// Sets the leaf certificate.
    ///
    /// Use `add_extra_chain_cert` to add the remainder of the certificate chain.
    #[corresponds(SSL_CTX_use_certificate)]
    pub fn set_certificate(&mut self, cert: &X509Ref) -> Result<(), ErrorStack> {
        unsafe { cvt(ffi::SSL_CTX_use_certificate(self.as_ptr(), cert.as_ptr())).map(|_| ()) }
    }

    /// Appends a certificate to the certificate chain.
    ///
    /// This chain should contain all certificates necessary to go from the certificate specified by
    /// `set_certificate` to a trusted root.
    #[corresponds(SSL_CTX_add_extra_chain_cert)]
    pub fn add_extra_chain_cert(&mut self, cert: X509) -> Result<(), ErrorStack> {
        unsafe {
            cvt(ffi::SSL_CTX_add_extra_chain_cert(self.as_ptr(), cert.into_ptr()) as c_int)?;
            Ok(())
        }
    }

    /// Loads the private key from a file.
    #[corresponds(SSL_CTX_use_PrivateKey_file)]
    pub fn set_private_key_file<P: AsRef<Path>>(
        &mut self,
        file: P,
        file_type: SslFiletype,
    ) -> Result<(), ErrorStack> {
        let file = CString::new(file.as_ref().as_os_str().to_str().unwrap()).unwrap();
        unsafe {
            cvt(ffi::SSL_CTX_use_PrivateKey_file(
                self.as_ptr(),
                file.as_ptr() as *const _,
                file_type.as_raw(),
            ))
            .map(|_| ())
        }
    }

    /// Sets the private key.
    #[corresponds(SSL_CTX_use_PrivateKey)]
    pub fn set_private_key<T>(&mut self, key: &PKeyRef<T>) -> Result<(), ErrorStack>
    where
        T: HasPrivate,
    {
        unsafe { cvt(ffi::SSL_CTX_use_PrivateKey(self.as_ptr(), key.as_ptr())).map(|_| ()) }
    }

    /// Sets whether a certificate compression algorithm should be used.
    #[deprecated(
        since = "4.15.13",
        note = "Use `add_certificate_compression_algorithm` instead."
    )]
    #[cfg(feature = "cert-compression")]
    #[corresponds(SSL_CTX_add_cert_compression_alg)]
    pub fn add_cert_compression_alg(
        &mut self,
        alg: CertCompressionAlgorithm,
    ) -> Result<(), ErrorStack> {
        unsafe {
            cvt(ffi::SSL_CTX_add_cert_compression_alg(
                self.as_ptr(),
                alg as _,
                alg.compression_fn(),
                alg.decompression_fn(),
            ))
            .map(|_| ())
        }
    }

    /// Sets the list of supported ciphers for protocols before TLSv1.3.
    ///
    /// The `set_ciphersuites` method controls the cipher suites for TLSv1.3 in OpenSSL.
    /// BoringSSL doesn't implement `set_ciphersuites`.
    /// See https://github.com/google/boringssl/blob/master/include/openssl/ssl.h#L1542-L1544
    ///
    /// See [`ciphers`] for details on the format.
    ///
    /// [`ciphers`]: https://www.openssl.org/docs/manmaster/apps/ciphers.html
    #[corresponds(SSL_CTX_set_cipher_list)]
    pub fn set_cipher_list(&mut self, cipher_list: &str) -> Result<(), ErrorStack> {
        let cipher_list = CString::new(cipher_list).unwrap();
        unsafe {
            cvt(ffi::SSL_CTX_set_cipher_list(
                self.as_ptr(),
                cipher_list.as_ptr() as *const _,
            ))
            .map(|_| ())
        }
    }

    /// Gets the list of supported ciphers for protocols before TLSv1.3.
    ///
    /// See [`ciphers`] for details on the format
    ///
    /// [`ciphers`]: https://www.openssl.org/docs/manmaster/man1/ciphers.html
    #[corresponds(SSL_CTX_get_ciphers)]
    pub fn ciphers(&self) -> Option<&StackRef<SslCipher>> {
        self.ctx.ciphers()
    }

    /// Sets the options used by the context, returning the old set.
    ///
    /// # Note
    ///
    /// This *enables* the specified options, but does not disable unspecified options. Use
    /// `clear_options` for that.
    #[corresponds(SSL_CTX_set_options)]
    pub fn set_options(&mut self, option: SslOptions) -> SslOptions {
        let bits = unsafe { ffi::SSL_CTX_set_options(self.as_ptr(), option.bits()) };
        SslOptions::from_bits_retain(bits)
    }

    /// Returns the options used by the context.
    #[corresponds(SSL_CTX_get_options)]
    pub fn options(&self) -> SslOptions {
        let bits = unsafe { ffi::SSL_CTX_get_options(self.as_ptr()) };
        SslOptions::from_bits_retain(bits)
    }

    /// Clears the options used by the context, returning the old set.
    #[corresponds(SSL_CTX_clear_options)]
    pub fn clear_options(&mut self, option: SslOptions) -> SslOptions {
        let bits = unsafe { ffi::SSL_CTX_clear_options(self.as_ptr(), option.bits()) };
        SslOptions::from_bits_retain(bits)
    }

    /// Sets the minimum supported protocol version.
    ///
    /// If version is `None`, the default minimum version is used. For BoringSSL this defaults to
    /// TLS 1.0.
    #[corresponds(SSL_CTX_set_min_proto_version)]
    pub fn set_min_proto_version(&mut self, version: Option<SslVersion>) -> Result<(), ErrorStack> {
        unsafe {
            cvt(ffi::SSL_CTX_set_min_proto_version(
                self.as_ptr(),
                version.map_or(0, |v| v.0 as _),
            ))
            .map(|_| ())
        }
    }

    /// Sets the maximum supported protocol version.
    ///
    /// If version is `None`, the default maximum version is used. For BoringSSL this is TLS 1.3.
    #[corresponds(SSL_CTX_set_max_proto_version)]
    pub fn set_max_proto_version(&mut self, version: Option<SslVersion>) -> Result<(), ErrorStack> {
        unsafe {
            cvt(ffi::SSL_CTX_set_max_proto_version(
                self.as_ptr(),
                version.map_or(0, |v| v.0 as _),
            ))
            .map(|_| ())
        }
    }

    /// Gets the minimum supported protocol version.
    #[corresponds(SSL_CTX_get_min_proto_version)]
    pub fn min_proto_version(&mut self) -> Option<SslVersion> {
        unsafe {
            let r = ffi::SSL_CTX_get_min_proto_version(self.as_ptr());
            if r == 0 {
                None
            } else {
                Some(SslVersion(r))
            }
        }
    }

    /// Gets the maximum supported protocol version.
    #[corresponds(SSL_CTX_get_max_proto_version)]
    pub fn max_proto_version(&mut self) -> Option<SslVersion> {
        unsafe {
            let r = ffi::SSL_CTX_get_max_proto_version(self.as_ptr());
            if r == 0 {
                None
            } else {
                Some(SslVersion(r))
            }
        }
    }

    /// Sets the protocols to sent to the server for Application Layer Protocol Negotiation (ALPN).
    ///
    /// The input must be in ALPN "wire format". It consists of a sequence of supported protocol
    /// names prefixed by their byte length. For example, the protocol list consisting of `spdy/1`
    /// and `http/1.1` is encoded as `b"\x06spdy/1\x08http/1.1"`. The protocols are ordered by
    /// preference.
    #[corresponds(SSL_CTX_set_alpn_protos)]
    pub fn set_alpn_protos(&mut self, protocols: &[u8]) -> Result<(), ErrorStack> {
        unsafe {
            #[cfg_attr(not(feature = "fips-compat"), allow(clippy::unnecessary_cast))]
            {
                assert!(protocols.len() <= ProtosLen::MAX as usize);
            }
            let r = ffi::SSL_CTX_set_alpn_protos(
                self.as_ptr(),
                protocols.as_ptr(),
                protocols.len() as ProtosLen,
            );
            // fun fact, SSL_CTX_set_alpn_protos has a reversed return code D:
            if r == 0 {
                Ok(())
            } else {
                Err(ErrorStack::get())
            }
        }
    }

    /// Enables the DTLS extension "use_srtp" as defined in RFC5764.
    #[corresponds(SSL_CTX_set_tlsext_use_srtp)]
    pub fn set_tlsext_use_srtp(&mut self, protocols: &str) -> Result<(), ErrorStack> {
        unsafe {
            let cstr = CString::new(protocols).unwrap();

            let r = ffi::SSL_CTX_set_tlsext_use_srtp(self.as_ptr(), cstr.as_ptr());
            // fun fact, set_tlsext_use_srtp has a reversed return code D:
            if r == 0 {
                Ok(())
            } else {
                Err(ErrorStack::get())
            }
        }
    }

    /// Sets the callback used by a server to select a protocol for Application Layer Protocol
    /// Negotiation (ALPN).
    ///
    /// The callback is provided with the client's protocol list in ALPN wire format. See the
    /// documentation for [`SslContextBuilder::set_alpn_protos`] for details. It should return one
    /// of those protocols on success. The [`select_next_proto`] function implements the standard
    /// protocol selection algorithm.
    ///
    /// [`SslContextBuilder::set_alpn_protos`]: struct.SslContextBuilder.html#method.set_alpn_protos
    /// [`select_next_proto`]: fn.select_next_proto.html
    #[corresponds(SSL_CTX_set_alpn_select_cb)]
    pub fn set_alpn_select_callback<F>(&mut self, callback: F)
    where
        F: for<'a> Fn(&mut SslRef, &'a [u8]) -> Result<&'a [u8], AlpnError> + 'static + Sync + Send,
    {
        unsafe {
            self.replace_ex_data(SslContext::cached_ex_index::<F>(), callback);
            ffi::SSL_CTX_set_alpn_select_cb(
                self.as_ptr(),
                Some(callbacks::raw_alpn_select::<F>),
                ptr::null_mut(),
            );
        }
    }

    /// Sets a callback that is called before most ClientHello processing and before the decision whether
    /// to resume a session is made. The callback may inspect the ClientHello and configure the
    /// connection.
    #[corresponds(SSL_CTX_set_select_certificate_cb)]
    pub fn set_select_certificate_callback<F>(&mut self, callback: F)
    where
        F: Fn(ClientHello<'_>) -> Result<(), SelectCertError> + Sync + Send + 'static,
    {
        unsafe {
            self.replace_ex_data(SslContext::cached_ex_index::<F>(), callback);
            ffi::SSL_CTX_set_select_certificate_cb(
                self.as_ptr(),
                Some(callbacks::raw_select_cert::<F>),
            );
        }
    }

    /// Registers a certificate compression algorithm.
    ///
    /// [`SSL_CTX_add_cert_compression_alg`]: https://commondatastorage.googleapis.com/chromium-boringssl-docs/ssl.h.html#SSL_CTX_add_cert_compression_alg
    #[corresponds(SSL_CTX_add_cert_compression_alg)]
    pub fn add_certificate_compression_algorithm<C>(
        &mut self,
        compressor: C,
    ) -> Result<(), ErrorStack>
    where
        C: CertificateCompressor,
    {
        const {
            assert!(C::CAN_COMPRESS || C::CAN_DECOMPRESS, "Either compression or decompression must be supported for algorithm to be registered")
        };
        let success = unsafe {
            ffi::SSL_CTX_add_cert_compression_alg(
                self.as_ptr(),
                C::ALGORITHM.0,
                const {
                    if C::CAN_COMPRESS {
                        Some(callbacks::raw_ssl_cert_compress::<C>)
                    } else {
                        None
                    }
                },
                const {
                    if C::CAN_DECOMPRESS {
                        Some(callbacks::raw_ssl_cert_decompress::<C>)
                    } else {
                        None
                    }
                },
            ) == 1
        };
        if !success {
            return Err(ErrorStack::get());
        }
        self.replace_ex_data(SslContext::cached_ex_index::<C>(), compressor);
        Ok(())
    }

    /// Configures a custom private key method on the context.
    ///
    /// See [`PrivateKeyMethod`] for more details.
    #[corresponds(SSL_CTX_set_private_key_method)]
    pub fn set_private_key_method<M>(&mut self, method: M)
    where
        M: PrivateKeyMethod,
    {
        unsafe {
            self.replace_ex_data(SslContext::cached_ex_index::<M>(), method);

            ffi::SSL_CTX_set_private_key_method(
                self.as_ptr(),
                &ffi::SSL_PRIVATE_KEY_METHOD {
                    sign: Some(callbacks::raw_sign::<M>),
                    decrypt: Some(callbacks::raw_decrypt::<M>),
                    complete: Some(callbacks::raw_complete::<M>),
                },
            )
        }
    }

    /// Checks for consistency between the private key and certificate.
    #[corresponds(SSL_CTX_check_private_key)]
    pub fn check_private_key(&self) -> Result<(), ErrorStack> {
        unsafe { cvt(ffi::SSL_CTX_check_private_key(self.as_ptr())).map(|_| ()) }
    }

    /// Returns a shared reference to the context's certificate store.
    #[corresponds(SSL_CTX_get_cert_store)]
    pub fn cert_store(&self) -> &X509StoreBuilderRef {
        unsafe { X509StoreBuilderRef::from_ptr(ffi::SSL_CTX_get_cert_store(self.as_ptr())) }
    }

    /// Returns a mutable reference to the context's certificate store.
    #[corresponds(SSL_CTX_get_cert_store)]
    pub fn cert_store_mut(&mut self) -> &mut X509StoreBuilderRef {
        unsafe { X509StoreBuilderRef::from_ptr_mut(ffi::SSL_CTX_get_cert_store(self.as_ptr())) }
    }

    /// Sets the callback dealing with OCSP stapling.
    ///
    /// On the client side, this callback is responsible for validating the OCSP status response
    /// returned by the server. The status may be retrieved with the `SslRef::ocsp_status` method.
    /// A response of `Ok(true)` indicates that the OCSP status is valid, and a response of
    /// `Ok(false)` indicates that the OCSP status is invalid and the handshake should be
    /// terminated.
    ///
    /// On the server side, this callback is resopnsible for setting the OCSP status response to be
    /// returned to clients. The status may be set with the `SslRef::set_ocsp_status` method. A
    /// response of `Ok(true)` indicates that the OCSP status should be returned to the client, and
    /// `Ok(false)` indicates that the status should not be returned to the client.
    #[corresponds(SSL_CTX_set_tlsext_status_cb)]
    pub fn set_status_callback<F>(&mut self, callback: F) -> Result<(), ErrorStack>
    where
        F: Fn(&mut SslRef) -> Result<bool, ErrorStack> + 'static + Sync + Send,
    {
        unsafe {
            self.replace_ex_data(SslContext::cached_ex_index::<F>(), callback);
            cvt(
                ffi::SSL_CTX_set_tlsext_status_cb(self.as_ptr(), Some(raw_tlsext_status::<F>))
                    as c_int,
            )
            .map(|_| ())
        }
    }

    /// Sets the callback for providing an identity and pre-shared key for a TLS-PSK client.
    ///
    /// The callback will be called with the SSL context, an identity hint if one was provided
    /// by the server, a mutable slice for each of the identity and pre-shared key bytes. The
    /// identity must be written as a null-terminated C string.
    #[corresponds(SSL_CTX_set_psk_client_callback)]
    pub fn set_psk_client_callback<F>(&mut self, callback: F)
    where
        F: Fn(&mut SslRef, Option<&[u8]>, &mut [u8], &mut [u8]) -> Result<usize, ErrorStack>
            + 'static
            + Sync
            + Send,
    {
        unsafe {
            self.replace_ex_data(SslContext::cached_ex_index::<F>(), callback);
            ffi::SSL_CTX_set_psk_client_callback(self.as_ptr(), Some(raw_client_psk::<F>));
        }
    }

    #[deprecated(since = "0.10.10", note = "renamed to `set_psk_client_callback`")]
    pub fn set_psk_callback<F>(&mut self, callback: F)
    where
        F: Fn(&mut SslRef, Option<&[u8]>, &mut [u8], &mut [u8]) -> Result<usize, ErrorStack>
            + 'static
            + Sync
            + Send,
    {
        self.set_psk_client_callback(callback)
    }

    /// Sets the callback for providing an identity and pre-shared key for a TLS-PSK server.
    ///
    /// The callback will be called with the SSL context, an identity provided by the client,
    /// and, a mutable slice for the pre-shared key bytes. The callback returns the number of
    /// bytes in the pre-shared key.
    #[corresponds(SSL_CTX_set_psk_server_callback)]
    pub fn set_psk_server_callback<F>(&mut self, callback: F)
    where
        F: Fn(&mut SslRef, Option<&[u8]>, &mut [u8]) -> Result<usize, ErrorStack>
            + 'static
            + Sync
            + Send,
    {
        unsafe {
            self.replace_ex_data(SslContext::cached_ex_index::<F>(), callback);
            ffi::SSL_CTX_set_psk_server_callback(self.as_ptr(), Some(raw_server_psk::<F>));
        }
    }

    /// Sets the callback which is called when new sessions are negotiated.
    ///
    /// This can be used by clients to implement session caching. While in TLSv1.2 the session is
    /// available to access via [`SslRef::session`] immediately after the handshake completes, this
    /// is not the case for TLSv1.3. There, a session is not generally available immediately, and
    /// the server may provide multiple session tokens to the client over a single session. The new
    /// session callback is a portable way to deal with both cases.
    ///
    /// Note that session caching must be enabled for the callback to be invoked, and it defaults
    /// off for clients. [`set_session_cache_mode`] controls that behavior.
    ///
    /// [`SslRef::session`]: struct.SslRef.html#method.session
    /// [`set_session_cache_mode`]: #method.set_session_cache_mode
    #[corresponds(SSL_CTX_sess_set_new_cb)]
    pub fn set_new_session_callback<F>(&mut self, callback: F)
    where
        F: Fn(&mut SslRef, SslSession) + 'static + Sync + Send,
    {
        unsafe {
            self.replace_ex_data(SslContext::cached_ex_index::<F>(), callback);
            ffi::SSL_CTX_sess_set_new_cb(self.as_ptr(), Some(callbacks::raw_new_session::<F>));
        }
    }

    /// Sets the callback which is called when sessions are removed from the context.
    ///
    /// Sessions can be removed because they have timed out or because they are considered faulty.
    #[corresponds(SSL_CTX_sess_set_remove_cb)]
    pub fn set_remove_session_callback<F>(&mut self, callback: F)
    where
        F: Fn(&SslContextRef, &SslSessionRef) + 'static + Sync + Send,
    {
        unsafe {
            self.replace_ex_data(SslContext::cached_ex_index::<F>(), callback);
            ffi::SSL_CTX_sess_set_remove_cb(
                self.as_ptr(),
                Some(callbacks::raw_remove_session::<F>),
            );
        }
    }

    /// Sets the callback which is called when a client proposed to resume a session but it was not
    /// found in the internal cache.
    ///
    /// The callback is passed a reference to the session ID provided by the client. It should
    /// return the session corresponding to that ID if available. This is only used for servers, not
    /// clients.
    ///
    /// # Safety
    ///
    /// The returned [`SslSession`] must not be associated with a different [`SslContext`].
    #[corresponds(SSL_CTX_sess_set_get_cb)]
    pub unsafe fn set_get_session_callback<F>(&mut self, callback: F)
    where
        F: Fn(&mut SslRef, &[u8]) -> Result<Option<SslSession>, GetSessionPendingError>
            + 'static
            + Sync
            + Send,
    {
        self.replace_ex_data(SslContext::cached_ex_index::<F>(), callback);
        ffi::SSL_CTX_sess_set_get_cb(self.as_ptr(), Some(callbacks::raw_get_session::<F>));
    }

    /// Sets the TLS key logging callback.
    ///
    /// The callback is invoked whenever TLS key material is generated, and is passed a line of NSS
    /// SSLKEYLOGFILE-formatted text. This can be used by tools like Wireshark to decrypt message
    /// traffic. The line does not contain a trailing newline.
    #[corresponds(SSL_CTX_set_keylog_callback)]
    pub fn set_keylog_callback<F>(&mut self, callback: F)
    where
        F: Fn(&SslRef, &str) + 'static + Sync + Send,
    {
        unsafe {
            self.replace_ex_data(SslContext::cached_ex_index::<F>(), callback);
            ffi::SSL_CTX_set_keylog_callback(self.as_ptr(), Some(callbacks::raw_keylog::<F>));
        }
    }

    /// Sets the session caching mode use for connections made with the context.
    ///
    /// Returns the previous session caching mode.
    #[corresponds(SSL_CTX_set_session_cache_mode)]
    pub fn set_session_cache_mode(&mut self, mode: SslSessionCacheMode) -> SslSessionCacheMode {
        unsafe {
            let bits = ffi::SSL_CTX_set_session_cache_mode(self.as_ptr(), mode.bits());
            SslSessionCacheMode::from_bits_retain(bits)
        }
    }

    /// Sets the extra data at the specified index.
    ///
    /// This can be used to provide data to callbacks registered with the context. Use the
    /// `SslContext::new_ex_index` method to create an `Index`.
    ///
    /// Note that if this method is called multiple times with the same index, any previous
    /// value stored in the `SslContextBuilder` will be leaked.
    #[corresponds(SSL_CTX_set_ex_data)]
    pub fn set_ex_data<T>(&mut self, index: Index<SslContext, T>, data: T) {
        unsafe {
            self.ctx.set_ex_data(index, data);
        }
    }

    /// Sets or overwrites the extra data at the specified index.
    ///
    /// This can be used to provide data to callbacks registered with the context. Use the
    /// `Ssl::new_ex_index` method to create an `Index`.
    ///
    /// Any previous value will be returned and replaced by the new one.
    #[corresponds(SSL_CTX_set_ex_data)]
    pub fn replace_ex_data<T>(&mut self, index: Index<SslContext, T>, data: T) -> Option<T> {
        unsafe { self.ctx.replace_ex_data(index, data) }
    }

    /// Sets the context's session cache size limit, returning the previous limit.
    ///
    /// A value of 0 means that the cache size is unbounded.
    #[corresponds(SSL_CTX_sess_set_cache_size)]
    #[allow(clippy::useless_conversion)]
    pub fn set_session_cache_size(&mut self, size: u32) -> u64 {
        unsafe { ffi::SSL_CTX_sess_set_cache_size(self.as_ptr(), size.into()).into() }
    }

    /// Sets the context's supported signature algorithms.
    #[corresponds(SSL_CTX_set1_sigalgs_list)]
    pub fn set_sigalgs_list(&mut self, sigalgs: &str) -> Result<(), ErrorStack> {
        let sigalgs = CString::new(sigalgs).unwrap();
        unsafe {
            cvt(ffi::SSL_CTX_set1_sigalgs_list(self.as_ptr(), sigalgs.as_ptr()) as c_int)
                .map(|_| ())
        }
    }

    /// Set's whether the context should enable GREASE.
    #[corresponds(SSL_CTX_set_grease_enabled)]
    pub fn set_grease_enabled(&mut self, enabled: bool) {
        unsafe { ffi::SSL_CTX_set_grease_enabled(self.as_ptr(), enabled as _) }
    }

    /// Sets whether the context should enable record size limit.
    #[corresponds(SSL_CTX_set_record_size_limit)]
    pub fn set_record_size_limit(&mut self, limit: u16) {
        unsafe { ffi::SSL_CTX_set_record_size_limit(self.as_ptr(), limit as _) }
    }

    /// Sets whether the context should enable delegated credentials.
    #[corresponds(SSL_CTX_set_delegated_credentials)]
    pub fn set_delegated_credentials(&mut self, sigalgs: &str) -> Result<(), ErrorStack> {
        let sigalgs = CString::new(sigalgs).unwrap();
        unsafe {
            cvt(ffi::SSL_CTX_set_delegated_credentials(self.as_ptr(), sigalgs.as_ptr()) as c_int)
                .map(|_| ())
        }
    }

    /// Sets whether the context should enable there key share extension.
    #[corresponds(SSL_CTX_set_key_shares_limit)]
    pub fn set_key_shares_limit(&mut self, limit: u8) {
        unsafe { ffi::SSL_CTX_set_key_shares_limit(self.as_ptr(), limit as _) }
    }

    /// Sets whether the aes hardware override should be enabled.
    #[cfg(not(feature = "fips"))]
    #[corresponds(SSL_CTX_set_aes_hw_override)]
    pub fn set_aes_hw_override(&mut self, enable: bool) {
        unsafe { ffi::SSL_CTX_set_aes_hw_override(self.as_ptr(), enable as _) }
    }

    /// Sets whether the context should enable there key share extension.
    #[deprecated(since = "4.13.8", note = "use `set_key_shares_limit` instead")]
    #[corresponds(SSL_CTX_set_key_shares_limit)]
    pub fn set_key_shares_length_limit(&mut self, limit: u8) {
        self.set_key_shares_limit(limit)
    }

    /// Sets the indices of the extensions to be permuted.
    ///
    /// The indices must be in the range [0, 25).
    /// Extension duplication will be verified by the user.
    /// If duplication occurs, TLS connection failure may occur.
    #[corresponds(SSL_CTX_set_extension_permutation)]
    #[cfg(not(feature = "fips-compat"))]
    pub fn set_extension_permutation(
        &mut self,
        shuffled: &[ExtensionType],
    ) -> Result<(), ErrorStack> {
        let mut indices = Vec::with_capacity(shuffled.len().div_ceil(2));
        for &ext in shuffled {
            if let Some(index) = ExtensionType::index_of(ext) {
                indices.push(index as u8);
            }
        }

        unsafe {
            cvt(ffi::SSL_CTX_set_extension_permutation(
                self.as_ptr(),
                indices.as_ptr() as *const _,
                indices.len() as _,
            ))
            .map(|_| ())
        }
    }

    /// Sets the indices of the extensions to be permuted.
    ///
    /// The indices must be in the range [0, 25).
    /// Extension duplication will be verified by the user.
    /// If duplication occurs, TLS connection failure may occur.
    #[deprecated(since = "4.15.13", note = "use `set_extension_permutation` instead")]
    #[corresponds(SSL_CTX_set_extension_permutation)]
    #[cfg(not(feature = "fips-compat"))]
    pub fn set_extension_permutation_indices(&mut self, indices: &[u8]) -> Result<(), ErrorStack> {
        unsafe {
            cvt(ffi::SSL_CTX_set_extension_permutation(
                self.as_ptr(),
                indices.as_ptr() as *const _,
                indices.len() as _,
            ))
            .map(|_| ())
        }
    }

    /// Configures whether ClientHello extensions should be permuted.
    ///
    /// Note: This is gated to non-fips because the fips feature builds with a separate
    /// version of BoringSSL which doesn't yet include these APIs.
    /// Once the submoduled fips commit is upgraded, these gates can be removed.
    #[corresponds(SSL_CTX_set_permute_extensions)]
    #[cfg(not(feature = "fips-compat"))]
    pub fn set_permute_extensions(&mut self, enabled: bool) {
        unsafe { ffi::SSL_CTX_set_permute_extensions(self.as_ptr(), enabled as _) }
    }

    /// Sets the context's supported signature verification algorithms.
    #[corresponds(SSL_CTX_set_verify_algorithm_prefs)]
    pub fn set_verify_algorithm_prefs(
        &mut self,
        prefs: &[SslSignatureAlgorithm],
    ) -> Result<(), ErrorStack> {
        unsafe {
            cvt_0i(ffi::SSL_CTX_set_verify_algorithm_prefs(
                self.as_ptr(),
                prefs.as_ptr() as *const _,
                prefs.len(),
            ))
            .map(|_| ())
        }
    }

    /// Enables SCT requests on all client SSL handshakes.
    #[corresponds(SSL_CTX_enable_signed_cert_timestamps)]
    pub fn enable_signed_cert_timestamps(&mut self) {
        unsafe { ffi::SSL_CTX_enable_signed_cert_timestamps(self.as_ptr()) }
    }

    /// Enables OCSP stapling on all client SSL handshakes.
    #[corresponds(SSL_CTX_enable_ocsp_stapling)]
    pub fn enable_ocsp_stapling(&mut self) {
        unsafe { ffi::SSL_CTX_enable_ocsp_stapling(self.as_ptr()) }
    }

    /// Sets the context's supported curves.
    //
    // If the "kx-*" flags are used to set key exchange preference, then don't allow the user to
    // set them here. This ensures we don't override the user's preference without telling them:
    // when the flags are used, the preferences are set just before connecting or accepting.
    #[cfg(not(feature = "kx-safe-default"))]
    #[corresponds(SSL_CTX_set1_curves_list)]
    pub fn set_curves_list(&mut self, curves: &str) -> Result<(), ErrorStack> {
        let curves = CString::new(curves).unwrap();
        unsafe {
            cvt_0i(ffi::SSL_CTX_set1_curves_list(
                self.as_ptr(),
                curves.as_ptr() as *const _,
            ))
            .map(|_| ())
        }
    }

    /// Sets the context's supported curves.
    //
    // If the "kx-*" flags are used to set key exchange preference, then don't allow the user to
    // set them here. This ensures we don't override the user's preference without telling them:
    // when the flags are used, the preferences are set just before connecting or accepting.
    #[corresponds(SSL_CTX_set1_curves)]
    #[cfg(not(feature = "kx-safe-default"))]
    pub fn set_curves(&mut self, curves: &[SslCurve]) -> Result<(), ErrorStack> {
        let curves: Vec<i32> = curves.iter().filter_map(|curve| curve.nid()).collect();

        unsafe {
            cvt_0i(ffi::SSL_CTX_set1_curves(
                self.as_ptr(),
                curves.as_ptr() as *const _,
                curves.len(),
            ))
            .map(|_| ())
        }
    }

    /// Sets the context's compliance policy.
    ///
    /// This feature isn't available in the certified version of BoringSSL.
    #[corresponds(SSL_CTX_set_compliance_policy)]
    #[cfg(not(feature = "fips-compat"))]
    pub fn set_compliance_policy(&mut self, policy: CompliancePolicy) -> Result<(), ErrorStack> {
        unsafe { cvt_0i(ffi::SSL_CTX_set_compliance_policy(self.as_ptr(), policy.0)).map(|_| ()) }
    }

    /// Sets the context's info callback.
    #[corresponds(SSL_CTX_set_info_callback)]
    pub fn set_info_callback<F>(&mut self, callback: F)
    where
        F: Fn(&SslRef, SslInfoCallbackMode, SslInfoCallbackValue) + Send + Sync + 'static,
    {
        unsafe {
            self.replace_ex_data(SslContext::cached_ex_index::<F>(), callback);
            ffi::SSL_CTX_set_info_callback(self.as_ptr(), Some(callbacks::raw_info_callback::<F>));
        }
    }

    /// Registers a list of ECH keys on the context. This list should contain new and old
    /// ECHConfigs to allow stale DNS caches to update. Unlike most `SSL_CTX` APIs, this function
    /// is safe to call even after the `SSL_CTX` has been associated with connections on various
    /// threads.
    #[cfg(not(feature = "fips"))]
    #[corresponds(SSL_CTX_set1_ech_keys)]
    pub fn set_ech_keys(&self, keys: &SslEchKeys) -> Result<(), ErrorStack> {
        unsafe { cvt(ffi::SSL_CTX_set1_ech_keys(self.as_ptr(), keys.as_ptr())).map(|_| ()) }
    }

    /// Consumes the builder, returning a new `SslContext`.
    pub fn build(self) -> SslContext {
        self.ctx
    }
}

foreign_type_and_impl_send_sync! {
    type CType = ffi::SSL_CTX;
    fn drop = ffi::SSL_CTX_free;

    /// A context object for TLS streams.
    ///
    /// Applications commonly configure a single `SslContext` that is shared by all of its
    /// `SslStreams`.
    pub struct SslContext;
}

impl Clone for SslContext {
    fn clone(&self) -> Self {
        (**self).to_owned()
    }
}

impl ToOwned for SslContextRef {
    type Owned = SslContext;

    fn to_owned(&self) -> Self::Owned {
        unsafe {
            SSL_CTX_up_ref(self.as_ptr());
            SslContext::from_ptr(self.as_ptr())
        }
    }
}

// TODO: add useful info here
impl fmt::Debug for SslContext {
    fn fmt(&self, fmt: &mut fmt::Formatter) -> fmt::Result {
        write!(fmt, "SslContext")
    }
}

impl SslContext {
    /// Creates a new builder object for an `SslContext`.
    pub fn builder(method: SslMethod) -> Result<SslContextBuilder, ErrorStack> {
        SslContextBuilder::new(method)
    }

    /// Returns a new extra data index.
    ///
    /// Each invocation of this function is guaranteed to return a distinct index. These can be used
    /// to store data in the context that can be retrieved later by callbacks, for example.
    #[corresponds(SSL_CTX_get_ex_new_index)]
    pub fn new_ex_index<T>() -> Result<Index<SslContext, T>, ErrorStack>
    where
        T: 'static + Sync + Send,
    {
        unsafe {
            ffi::init();
            let idx = cvt_n(get_new_idx(Some(free_data_box::<T>)))?;
            Ok(Index::from_raw(idx))
        }
    }

    // FIXME should return a result?
    fn cached_ex_index<T>() -> Index<SslContext, T>
    where
        T: 'static + Sync + Send,
    {
        unsafe {
            let idx = *INDEXES
                .lock()
                .unwrap_or_else(|e| e.into_inner())
                .entry(TypeId::of::<T>())
                .or_insert_with(|| SslContext::new_ex_index::<T>().unwrap().as_raw());
            Index::from_raw(idx)
        }
    }

    /// Gets the list of supported ciphers for protocols before TLSv1.3.
    ///
    /// See [`ciphers`] for details on the format
    ///
    /// [`ciphers`]: https://www.openssl.org/docs/manmaster/man1/ciphers.html
    #[corresponds(SSL_CTX_get_ciphers)]
    pub fn ciphers(&self) -> Option<&StackRef<SslCipher>> {
        unsafe {
            let ciphers = ffi::SSL_CTX_get_ciphers(self.as_ptr());
            if ciphers.is_null() {
                None
            } else {
                Some(StackRef::from_ptr(ciphers))
            }
        }
    }
}

impl SslContextRef {
    /// Returns the certificate associated with this `SslContext`, if present.
    #[corresponds(SSL_CTX_get0_certificate)]
    pub fn certificate(&self) -> Option<&X509Ref> {
        unsafe {
            let ptr = ffi::SSL_CTX_get0_certificate(self.as_ptr());
            if ptr.is_null() {
                None
            } else {
                Some(X509Ref::from_ptr(ptr))
            }
        }
    }

    /// Returns the private key associated with this `SslContext`, if present.
    #[corresponds(SSL_CTX_get0_privatekey)]
    pub fn private_key(&self) -> Option<&PKeyRef<Private>> {
        unsafe {
            let ptr = ffi::SSL_CTX_get0_privatekey(self.as_ptr());
            if ptr.is_null() {
                None
            } else {
                Some(PKeyRef::from_ptr(ptr))
            }
        }
    }

    /// Returns a shared reference to the certificate store used for verification.
    #[corresponds(SSL_CTX_get_cert_store)]
    pub fn cert_store(&self) -> &X509StoreRef {
        unsafe { X509StoreRef::from_ptr(ffi::SSL_CTX_get_cert_store(self.as_ptr())) }
    }

    /// Returns a shared reference to the stack of certificates making up the chain from the leaf.
    #[corresponds(SSL_CTX_get_extra_chain_certs)]
    pub fn extra_chain_certs(&self) -> &StackRef<X509> {
        unsafe {
            let mut chain = ptr::null_mut();
            ffi::SSL_CTX_get_extra_chain_certs(self.as_ptr(), &mut chain);
            assert!(!chain.is_null());
            StackRef::from_ptr(chain)
        }
    }

    /// Returns a reference to the extra data at the specified index.
    #[corresponds(SSL_CTX_get_ex_data)]
    pub fn ex_data<T>(&self, index: Index<SslContext, T>) -> Option<&T> {
        unsafe {
            let data = ffi::SSL_CTX_get_ex_data(self.as_ptr(), index.as_raw());
            if data.is_null() {
                None
            } else {
                Some(&*(data as *const T))
            }
        }
    }

    // Unsafe because SSL contexts are not guaranteed to be unique, we call
    // this only from SslContextBuilder.
    #[corresponds(SSL_CTX_get_ex_data)]
    unsafe fn ex_data_mut<T>(&mut self, index: Index<SslContext, T>) -> Option<&mut T> {
        let data = ffi::SSL_CTX_get_ex_data(self.as_ptr(), index.as_raw());
        if data.is_null() {
            None
        } else {
            Some(&mut *(data as *mut T))
        }
    }

    // Unsafe because SSL contexts are not guaranteed to be unique, we call
    // this only from SslContextBuilder.
    #[corresponds(SSL_CTX_set_ex_data)]
    unsafe fn set_ex_data<T>(&mut self, index: Index<SslContext, T>, data: T) {
        unsafe {
            let data = Box::into_raw(Box::new(data)) as *mut c_void;
            ffi::SSL_CTX_set_ex_data(self.as_ptr(), index.as_raw(), data);
        }
    }

    // Unsafe because SSL contexts are not guaranteed to be unique, we call
    // this only from SslContextBuilder.
    #[corresponds(SSL_CTX_set_ex_data)]
    unsafe fn replace_ex_data<T>(&mut self, index: Index<SslContext, T>, data: T) -> Option<T> {
        if let Some(old) = self.ex_data_mut(index) {
            return Some(mem::replace(old, data));
        }

        self.set_ex_data(index, data);

        None
    }

    /// Adds a session to the context's cache.
    ///
    /// Returns `true` if the session was successfully added to the cache, and `false` if it was already present.
    ///
    /// # Safety
    ///
    /// The caller of this method is responsible for ensuring that the session has never been used with another
    /// `SslContext` than this one.
    #[corresponds(SSL_CTX_add_session)]
    pub unsafe fn add_session(&self, session: &SslSessionRef) -> bool {
        ffi::SSL_CTX_add_session(self.as_ptr(), session.as_ptr()) != 0
    }

    /// Removes a session from the context's cache and marks it as non-resumable.
    ///
    /// Returns `true` if the session was successfully found and removed, and `false` otherwise.
    ///
    /// # Safety
    ///
    /// The caller of this method is responsible for ensuring that the session has never been used with another
    /// `SslContext` than this one.
    #[corresponds(SSL_CTX_remove_session)]
    pub unsafe fn remove_session(&self, session: &SslSessionRef) -> bool {
        ffi::SSL_CTX_remove_session(self.as_ptr(), session.as_ptr()) != 0
    }

    /// Returns the context's session cache size limit.
    ///
    /// A value of 0 means that the cache size is unbounded.
    #[corresponds(SSL_CTX_sess_get_cache_size)]
    #[allow(clippy::useless_conversion)]
    pub fn session_cache_size(&self) -> u64 {
        unsafe { ffi::SSL_CTX_sess_get_cache_size(self.as_ptr()).into() }
    }

    /// Returns the verify mode that was set on this context from [`SslContextBuilder::set_verify`].
    ///
    /// [`SslContextBuilder::set_verify`]: struct.SslContextBuilder.html#method.set_verify
    #[corresponds(SSL_CTX_get_verify_mode)]
    pub fn verify_mode(&self) -> SslVerifyMode {
        let mode = unsafe { ffi::SSL_CTX_get_verify_mode(self.as_ptr()) };
        SslVerifyMode::from_bits(mode).expect("SSL_CTX_get_verify_mode returned invalid mode")
    }

    /// Registers a list of ECH keys on the context. This list should contain new and old
    /// ECHConfigs to allow stale DNS caches to update. Unlike most `SSL_CTX` APIs, this function
    /// is safe to call even after the `SSL_CTX` has been associated with connections on various
    /// threads.
    #[cfg(not(feature = "fips"))]
    #[corresponds(SSL_CTX_set1_ech_keys)]
    pub fn set_ech_keys(&self, keys: &SslEchKeys) -> Result<(), ErrorStack> {
        unsafe { cvt(ffi::SSL_CTX_set1_ech_keys(self.as_ptr(), keys.as_ptr())).map(|_| ()) }
    }
}

/// Error returned by the callback to get a session when operation
/// could not complete and should be retried later.
///
/// See [`SslContextBuilder::set_get_session_callback`].
#[derive(Debug)]
pub struct GetSessionPendingError;

#[cfg(not(feature = "fips-compat"))]
type ProtosLen = usize;
#[cfg(feature = "fips-compat")]
type ProtosLen = libc::c_uint;

/// Information about the state of a cipher.
pub struct CipherBits {
    /// The number of secret bits used for the cipher.
    pub secret: i32,

    /// The number of bits processed by the chosen algorithm.
    pub algorithm: i32,
}

#[repr(transparent)]
pub struct ClientHello<'ssl>(&'ssl ffi::SSL_CLIENT_HELLO);

impl ClientHello<'_> {
    /// Returns the data of a given extension, if present.
    #[corresponds(SSL_early_callback_ctx_extension_get)]
    pub fn get_extension(&self, ext_type: ExtensionType) -> Option<&[u8]> {
        unsafe {
            let mut ptr = ptr::null();
            let mut len = 0;
            let result =
                ffi::SSL_early_callback_ctx_extension_get(self.0, ext_type.0, &mut ptr, &mut len);
            if result == 0 {
                return None;
            }
            Some(slice::from_raw_parts(ptr, len))
        }
    }

    pub fn ssl_mut(&mut self) -> &mut SslRef {
        unsafe { SslRef::from_ptr_mut(self.0.ssl) }
    }

    pub fn ssl(&self) -> &SslRef {
        unsafe { SslRef::from_ptr(self.0.ssl) }
    }

    /// Returns the servername sent by the client via Server Name Indication (SNI).
    pub fn servername(&self, type_: NameType) -> Option<&str> {
        self.ssl().servername(type_)
    }

    /// Returns the version sent by the client in its Client Hello record.
    pub fn client_version(&self) -> SslVersion {
        SslVersion(self.0.version)
    }

    /// Returns a string describing the protocol version of the connection.
    pub fn version_str(&self) -> &'static str {
        self.ssl().version_str()
    }

    /// Returns the raw data of the client hello message
    pub fn as_bytes(&self) -> &[u8] {
        unsafe { slice::from_raw_parts(self.0.client_hello, self.0.client_hello_len) }
    }

    /// Returns the client random data
    pub fn random(&self) -> &[u8] {
        unsafe { slice::from_raw_parts(self.0.random, self.0.random_len) }
    }

    /// Returns the raw list of ciphers supported by the client in its Client Hello record.
    pub fn ciphers(&self) -> &[u8] {
        unsafe { slice::from_raw_parts(self.0.cipher_suites, self.0.cipher_suites_len) }
    }
}

/// Information about a cipher.
pub struct SslCipher(*mut ffi::SSL_CIPHER);

impl SslCipher {
    #[corresponds(SSL_get_cipher_by_value)]
    pub fn from_value(value: u16) -> Option<Self> {
        unsafe {
            let ptr = ffi::SSL_get_cipher_by_value(value);
            if ptr.is_null() {
                None
            } else {
                Some(Self::from_ptr(ptr as *mut ffi::SSL_CIPHER))
            }
        }
    }
}

impl Stackable for SslCipher {
    type StackType = ffi::stack_st_SSL_CIPHER;
}

unsafe impl ForeignType for SslCipher {
    type CType = ffi::SSL_CIPHER;
    type Ref = SslCipherRef;

    #[inline]
    unsafe fn from_ptr(ptr: *mut ffi::SSL_CIPHER) -> SslCipher {
        SslCipher(ptr)
    }

    #[inline]
    fn as_ptr(&self) -> *mut ffi::SSL_CIPHER {
        self.0
    }
}

impl Deref for SslCipher {
    type Target = SslCipherRef;

    fn deref(&self) -> &SslCipherRef {
        unsafe { SslCipherRef::from_ptr(self.0) }
    }
}

impl DerefMut for SslCipher {
    fn deref_mut(&mut self) -> &mut SslCipherRef {
        unsafe { SslCipherRef::from_ptr_mut(self.0) }
    }
}

/// Reference to an [`SslCipher`].
///
/// [`SslCipher`]: struct.SslCipher.html
pub struct SslCipherRef(Opaque);

unsafe impl ForeignTypeRef for SslCipherRef {
    type CType = ffi::SSL_CIPHER;
}

impl SslCipherRef {
    /// Returns the name of the cipher.
    #[corresponds(SSL_CIPHER_get_name)]
    pub fn name(&self) -> &'static str {
        unsafe {
            let ptr = ffi::SSL_CIPHER_get_name(self.as_ptr());
            CStr::from_ptr(ptr).to_str().unwrap()
        }
    }

    /// Returns the RFC-standard name of the cipher, if one exists.
    #[corresponds(SSL_CIPHER_standard_name)]
    pub fn standard_name(&self) -> Option<&'static str> {
        unsafe {
            let ptr = ffi::SSL_CIPHER_standard_name(self.as_ptr());
            if ptr.is_null() {
                None
            } else {
                Some(CStr::from_ptr(ptr).to_str().unwrap())
            }
        }
    }

    /// Returns the SSL/TLS protocol version that first defined the cipher.
    #[corresponds(SSL_CIPHER_get_version)]
    pub fn version(&self) -> &'static str {
        let version = unsafe {
            let ptr = ffi::SSL_CIPHER_get_version(self.as_ptr());
            CStr::from_ptr(ptr as *const _)
        };

        str::from_utf8(version.to_bytes()).unwrap()
    }

    /// Returns the number of bits used for the cipher.
    #[corresponds(SSL_CIPHER_get_bits)]
    #[allow(clippy::useless_conversion)]
    pub fn bits(&self) -> CipherBits {
        unsafe {
            let mut algo_bits = 0;
            let secret_bits = ffi::SSL_CIPHER_get_bits(self.as_ptr(), &mut algo_bits);
            CipherBits {
                secret: secret_bits.into(),
                algorithm: algo_bits.into(),
            }
        }
    }

    /// Returns a textual description of the cipher.
    #[corresponds(SSL_CIPHER_description)]
    pub fn description(&self) -> String {
        unsafe {
            // SSL_CIPHER_description requires a buffer of at least 128 bytes.
            let mut buf = [0; 128];
            let ptr = ffi::SSL_CIPHER_description(self.as_ptr(), buf.as_mut_ptr(), 128);
            String::from_utf8(CStr::from_ptr(ptr as *const _).to_bytes().to_vec()).unwrap()
        }
    }

    /// Returns one if the cipher uses an AEAD cipher.
    #[corresponds(SSL_CIPHER_is_aead)]
    pub fn cipher_is_aead(&self) -> bool {
        unsafe { ffi::SSL_CIPHER_is_aead(self.as_ptr()) != 0 }
    }

    /// Returns the NID corresponding to the cipher's authentication type.
    #[corresponds(SSL_CIPHER_get_auth_nid)]
    pub fn cipher_auth_nid(&self) -> Option<Nid> {
        let n = unsafe { ffi::SSL_CIPHER_get_auth_nid(self.as_ptr()) };
        if n == 0 {
            None
        } else {
            Some(Nid::from_raw(n))
        }
    }

    /// Returns the NID corresponding to the cipher.
    #[corresponds(SSL_CIPHER_get_cipher_nid)]
    pub fn cipher_nid(&self) -> Option<Nid> {
        let n = unsafe { ffi::SSL_CIPHER_get_cipher_nid(self.as_ptr()) };
        if n == 0 {
            None
        } else {
            Some(Nid::from_raw(n))
        }
    }
}

foreign_type_and_impl_send_sync! {
    type CType = ffi::SSL_SESSION;
    fn drop = ffi::SSL_SESSION_free;

    /// An encoded SSL session.
    ///
    /// These can be cached to share sessions across connections.
    pub struct SslSession;
}

impl Clone for SslSession {
    fn clone(&self) -> SslSession {
        SslSessionRef::to_owned(self)
    }
}

impl SslSession {
    from_der! {
        /// Deserializes a DER-encoded session structure.
        #[corresponds(d2i_SSL_SESSION)]
        from_der,
        SslSession,
        ffi::d2i_SSL_SESSION,
        ::libc::c_long
    }
}

impl ToOwned for SslSessionRef {
    type Owned = SslSession;

    fn to_owned(&self) -> SslSession {
        unsafe {
            SSL_SESSION_up_ref(self.as_ptr());
            SslSession(NonNull::new_unchecked(self.as_ptr()))
        }
    }
}

impl SslSessionRef {
    /// Returns the SSL session ID.
    #[corresponds(SSL_SESSION_get_id)]
    pub fn id(&self) -> &[u8] {
        unsafe {
            let mut len = 0;
            let p = ffi::SSL_SESSION_get_id(self.as_ptr(), &mut len);
            slice::from_raw_parts(p, len as usize)
        }
    }

    /// Returns the length of the master key.
    #[corresponds(SSL_SESSION_get_master_key)]
    pub fn master_key_len(&self) -> usize {
        unsafe { SSL_SESSION_get_master_key(self.as_ptr(), ptr::null_mut(), 0) }
    }

    /// Copies the master key into the provided buffer.
    ///
    /// Returns the number of bytes written, or the size of the master key if the buffer is empty.
    #[corresponds(SSL_SESSION_get_master_key)]
    pub fn master_key(&self, buf: &mut [u8]) -> usize {
        unsafe { SSL_SESSION_get_master_key(self.as_ptr(), buf.as_mut_ptr(), buf.len()) }
    }

    /// Returns the time at which the session was established, in seconds since the Unix epoch.
    #[corresponds(SSL_SESSION_get_time)]
    #[allow(clippy::useless_conversion)]
    pub fn time(&self) -> u64 {
        unsafe { ffi::SSL_SESSION_get_time(self.as_ptr()) }
    }

    /// Returns the sessions timeout, in seconds.
    ///
    /// A session older than this time should not be used for session resumption.
    #[corresponds(SSL_SESSION_get_timeout)]
    #[allow(clippy::useless_conversion)]
    pub fn timeout(&self) -> u32 {
        unsafe { ffi::SSL_SESSION_get_timeout(self.as_ptr()) }
    }

    /// Returns the session's TLS protocol version.
    #[corresponds(SSL_SESSION_get_protocol_version)]
    pub fn protocol_version(&self) -> SslVersion {
        unsafe {
            let version = ffi::SSL_SESSION_get_protocol_version(self.as_ptr());
            SslVersion(version)
        }
    }

    to_der! {
        /// Serializes the session into a DER-encoded structure.
        #[corresponds(i2d_SSL_SESSION)]
        to_der,
        ffi::i2d_SSL_SESSION
    }
}

foreign_type_and_impl_send_sync! {
    type CType = ffi::SSL;
    fn drop = ffi::SSL_free;

    /// The state of an SSL/TLS session.
    ///
    /// `Ssl` objects are created from an [`SslContext`], which provides configuration defaults.
    /// These defaults can be overridden on a per-`Ssl` basis, however.
    ///
    /// [`SslContext`]: struct.SslContext.html
    pub struct Ssl;
}

impl fmt::Debug for Ssl {
    fn fmt(&self, fmt: &mut fmt::Formatter) -> fmt::Result {
        fmt::Debug::fmt(&**self, fmt)
    }
}

impl Ssl {
    /// Returns a new extra data index.
    ///
    /// Each invocation of this function is guaranteed to return a distinct index. These can be used
    /// to store data in the context that can be retrieved later by callbacks, for example.
    #[corresponds(SSL_get_ex_new_index)]
    pub fn new_ex_index<T>() -> Result<Index<Ssl, T>, ErrorStack>
    where
        T: 'static + Sync + Send,
    {
        unsafe {
            ffi::init();
            let idx = cvt_n(get_new_ssl_idx(Some(free_data_box::<T>)))?;
            Ok(Index::from_raw(idx))
        }
    }

    // FIXME should return a result?
    fn cached_ex_index<T>() -> Index<Ssl, T>
    where
        T: 'static + Sync + Send,
    {
        unsafe {
            let idx = *SSL_INDEXES
                .lock()
                .unwrap_or_else(|e| e.into_inner())
                .entry(TypeId::of::<T>())
                .or_insert_with(|| Ssl::new_ex_index::<T>().unwrap().as_raw());
            Index::from_raw(idx)
        }
    }

    /// Creates a new `Ssl`.
    ///
    // FIXME should take &SslContextRef
    #[corresponds(SSL_new)]
    pub fn new(ctx: &SslContext) -> Result<Ssl, ErrorStack> {
        unsafe {
            let ptr = cvt_p(ffi::SSL_new(ctx.as_ptr()))?;
            let mut ssl = Ssl::from_ptr(ptr);
            ssl.set_ex_data(*SESSION_CTX_INDEX, ctx.clone());

            Ok(ssl)
        }
    }

    /// Creates a new [`Ssl`].
    ///
    /// This function does the same as [`Self:new`] except that it takes &[SslContextRef].
    // Both functions exist for backward compatibility (no breaking API).
    #[corresponds(SSL_new)]
    pub fn new_from_ref(ctx: &SslContextRef) -> Result<Ssl, ErrorStack> {
        unsafe {
            let ptr = cvt_p(ffi::SSL_new(ctx.as_ptr()))?;
            let mut ssl = Ssl::from_ptr(ptr);
            SSL_CTX_up_ref(ctx.as_ptr());
            let ctx_owned = SslContext::from_ptr(ctx.as_ptr());
            ssl.set_ex_data(*SESSION_CTX_INDEX, ctx_owned);

            Ok(ssl)
        }
    }

    /// Initiates a client-side TLS handshake, returning a [`MidHandshakeSslStream`].
    ///
    /// This method is guaranteed to return without calling any callback defined
    /// in the internal [`Ssl`] or [`SslContext`].
    ///
    /// See [`SslStreamBuilder::setup_connect`] for more details.
    ///
    /// # Warning
    ///
    /// BoringSSL's default configuration is insecure. It is highly recommended to use
    /// [`SslConnector`] rather than [`Ssl`] directly, as it manages that configuration.
    pub fn setup_connect<S>(self, stream: S) -> MidHandshakeSslStream<S>
    where
        S: Read + Write,
    {
        SslStreamBuilder::new(self, stream).setup_connect()
    }

    /// Attempts a client-side TLS handshake.
    ///
    /// This is a convenience method which combines [`Self::setup_connect`] and
    /// [`MidHandshakeSslStream::handshake`].
    ///
    /// # Warning
    ///
    /// OpenSSL's default configuration is insecure. It is highly recommended to use
    /// [`SslConnector`] rather than `Ssl` directly, as it manages that configuration.
    pub fn connect<S>(self, stream: S) -> Result<SslStream<S>, HandshakeError<S>>
    where
        S: Read + Write,
    {
        self.setup_connect(stream).handshake()
    }

    /// Initiates a server-side TLS handshake.
    ///
    /// This method is guaranteed to return without calling any callback defined
    /// in the internal [`Ssl`] or [`SslContext`].
    ///
    /// See [`SslStreamBuilder::setup_accept`] for more details.
    ///
    /// # Warning
    ///
    /// BoringSSL's default configuration is insecure. It is highly recommended to use
    /// [`SslAcceptor`] rather than [`Ssl`] directly, as it manages that configuration.
    pub fn setup_accept<S>(self, stream: S) -> MidHandshakeSslStream<S>
    where
        S: Read + Write,
    {
        SslStreamBuilder::new(self, stream).setup_accept()
    }

    /// Attempts a server-side TLS handshake.
    ///
    /// This is a convenience method which combines [`Self::setup_accept`] and
    /// [`MidHandshakeSslStream::handshake`].
    ///
    /// # Warning
    ///
    /// OpenSSL's default configuration is insecure. It is highly recommended to use
    /// `SslAcceptor` rather than `Ssl` directly, as it manages that configuration.
    ///
    /// [`SSL_accept`]: https://www.openssl.org/docs/manmaster/man3/SSL_accept.html
    pub fn accept<S>(self, stream: S) -> Result<SslStream<S>, HandshakeError<S>>
    where
        S: Read + Write,
    {
        self.setup_accept(stream).handshake()
    }
}

impl fmt::Debug for SslRef {
    fn fmt(&self, fmt: &mut fmt::Formatter) -> fmt::Result {
        let mut builder = fmt.debug_struct("Ssl");

        builder.field("state", &self.state_string_long());

        builder.field("verify_result", &self.verify_result());

        builder.finish()
    }
}

impl SslRef {
    fn get_raw_rbio(&self) -> *mut ffi::BIO {
        unsafe { ffi::SSL_get_rbio(self.as_ptr()) }
    }

    #[corresponds(SSL_set1_curves_list)]
    pub fn set_curves_list(&mut self, curves: &str) -> Result<(), ErrorStack> {
        let curves = CString::new(curves).unwrap();
        unsafe {
            cvt_0i(ffi::SSL_set1_curves_list(
                self.as_ptr(),
                curves.as_ptr() as *const _,
            ))
            .map(|_| ())
        }
    }

    #[cfg(feature = "kx-safe-default")]
    fn client_set_default_curves_list(&mut self) {
        let curves = if cfg!(feature = "kx-client-pq-preferred") {
            if cfg!(feature = "kx-client-nist-required") {
                "P256Kyber768Draft00:P-256:P-384:P-521"
            } else {
                "X25519MLKEM768:X25519Kyber768Draft00:X25519:P256Kyber768Draft00:P-256:P-384:P-521"
            }
        } else if cfg!(feature = "kx-client-pq-supported") {
            if cfg!(feature = "kx-client-nist-required") {
                "P-256:P-384:P-521:P256Kyber768Draft00"
            } else {
                "X25519:P-256:P-384:P-521:X25519MLKEM768:X25519Kyber768Draft00:P256Kyber768Draft00"
            }
        } else {
            if cfg!(feature = "kx-client-nist-required") {
                "P-256:P-384:P-521"
            } else {
                "X25519:P-256:P-384:P-521"
            }
        };

        self.set_curves_list(curves)
            .expect("invalid default client curves list");
    }

    #[cfg(feature = "kx-safe-default")]
    fn server_set_default_curves_list(&mut self) {
        self.set_curves_list(
            "X25519MLKEM768:X25519Kyber768Draft00:P256Kyber768Draft00:X25519:P-256:P-384",
        )
        .expect("invalid default server curves list");
    }

    /// Returns the [`SslCurve`] used for this `SslRef`.
    #[corresponds(SSL_get_curve_id)]
    pub fn curve(&self) -> Option<SslCurve> {
        let curve_id = unsafe { ffi::SSL_get_curve_id(self.as_ptr()) };
        if curve_id == 0 {
            return None;
        }
        Some(SslCurve(curve_id.into()))
    }

    /// Returns an `ErrorCode` value for the most recent operation on this `SslRef`.
    #[corresponds(SSL_get_error)]
    pub fn error_code(&self, ret: c_int) -> ErrorCode {
        unsafe { ErrorCode::from_raw(ffi::SSL_get_error(self.as_ptr(), ret)) }
    }

    /// Like [`SslContextBuilder::set_verify`].
    ///
    /// [`SslContextBuilder::set_verify`]: struct.SslContextBuilder.html#method.set_verify
    #[corresponds(SSL_set_verify)]
    pub fn set_verify(&mut self, mode: SslVerifyMode) {
        unsafe { ffi::SSL_set_verify(self.as_ptr(), mode.bits() as c_int, None) }
    }

    /// Sets the certificate verification depth.
    ///
    /// If the peer's certificate chain is longer than this value, verification will fail.
    #[corresponds(SSL_set_verify_depth)]
    pub fn set_verify_depth(&mut self, depth: u32) {
        unsafe {
            ffi::SSL_set_verify_depth(self.as_ptr(), depth as c_int);
        }
    }

    /// Returns the verify mode that was set using `set_verify`.
    #[corresponds(SSL_get_verify_mode)]
    pub fn verify_mode(&self) -> SslVerifyMode {
        let mode = unsafe { ffi::SSL_get_verify_mode(self.as_ptr()) };
        SslVerifyMode::from_bits(mode).expect("SSL_get_verify_mode returned invalid mode")
    }

    /// Like [`SslContextBuilder::set_verify_callback`].
    ///
    /// *Warning*: This callback does not replace the default certificate verification
    /// process and is, instead, called multiple times in the course of that process.
    /// It is very difficult to implement this callback correctly, without inadvertently
    /// relying on implementation details or making incorrect assumptions about when the
    /// callback is called.
    ///
    /// Instead, use [`SslContextBuilder::set_custom_verify_callback`] to customize
    /// certificate verification. Those callbacks can inspect the peer-sent chain,
    /// call [`X509StoreContextRef::verify_cert`] and inspect the result, or perform
    /// other operations more straightforwardly.
    ///
    /// # Panics
    ///
    /// This method panics if this `Ssl` is associated with a RPK context.
    #[corresponds(SSL_set_verify)]
    pub fn set_verify_callback<F>(&mut self, mode: SslVerifyMode, callback: F)
    where
        F: Fn(bool, &mut X509StoreContextRef) -> bool + 'static + Sync + Send,
    {
        unsafe {
            // this needs to be in an Arc since the callback can register a new callback!
            self.replace_ex_data(Ssl::cached_ex_index(), Arc::new(callback));
            ffi::SSL_set_verify(
                self.as_ptr(),
                mode.bits() as c_int,
                Some(ssl_raw_verify::<F>),
            );
        }
    }

    /// Sets a custom certificate store for verifying peer certificates.
    #[corresponds(SSL_set0_verify_cert_store)]
    pub fn set_verify_cert_store(&mut self, cert_store: X509Store) -> Result<(), ErrorStack> {
        unsafe {
            cvt(ffi::SSL_set0_verify_cert_store(self.as_ptr(), cert_store.into_ptr()) as c_int)?;
            Ok(())
        }
    }

    /// Like [`SslContextBuilder::set_custom_verify_callback`].
    ///
    /// # Panics
    ///
    /// This method panics if this `Ssl` is associated with a RPK context.
    #[corresponds(SSL_set_custom_verify)]
    pub fn set_custom_verify_callback<F>(&mut self, mode: SslVerifyMode, callback: F)
    where
        F: Fn(&mut SslRef) -> Result<(), SslVerifyError> + 'static + Sync + Send,
    {
        unsafe {
            // this needs to be in an Arc since the callback can register a new callback!
            self.replace_ex_data(Ssl::cached_ex_index(), Arc::new(callback));
            ffi::SSL_set_custom_verify(
                self.as_ptr(),
                mode.bits() as c_int,
                Some(ssl_raw_custom_verify::<F>),
            );
        }
    }

    /// Like [`SslContextBuilder::set_tmp_dh`].
    ///
    /// [`SslContextBuilder::set_tmp_dh`]: struct.SslContextBuilder.html#method.set_tmp_dh
    #[corresponds(SSL_set_tmp_dh)]
    pub fn set_tmp_dh(&mut self, dh: &DhRef<Params>) -> Result<(), ErrorStack> {
        unsafe { cvt(ffi::SSL_set_tmp_dh(self.as_ptr(), dh.as_ptr()) as c_int).map(|_| ()) }
    }

    /// Like [`SslContextBuilder::set_tmp_ecdh`].
    ///
    /// [`SslContextBuilder::set_tmp_ecdh`]: struct.SslContextBuilder.html#method.set_tmp_ecdh
    #[corresponds(SSL_set_tmp_ecdh)]
    pub fn set_tmp_ecdh(&mut self, key: &EcKeyRef<Params>) -> Result<(), ErrorStack> {
        unsafe { cvt(ffi::SSL_set_tmp_ecdh(self.as_ptr(), key.as_ptr()) as c_int).map(|_| ()) }
    }

    /// Configures whether ClientHello extensions should be permuted.
    #[corresponds(SSL_set_permute_extensions)]
    ///
    /// Note: This is gated to non-fips because the fips feature builds with a separate
    /// version of BoringSSL which doesn't yet include these APIs.
    /// Once the submoduled fips commit is upgraded, these gates can be removed.
    #[cfg(not(feature = "fips-compat"))]
    pub fn set_permute_extensions(&mut self, enabled: bool) {
        unsafe { ffi::SSL_set_permute_extensions(self.as_ptr(), enabled as _) }
    }

    /// Like [`SslContextBuilder::set_alpn_protos`].
    ///
    /// [`SslContextBuilder::set_alpn_protos`]: struct.SslContextBuilder.html#method.set_alpn_protos
    #[corresponds(SSL_set_alpn_protos)]
    pub fn set_alpn_protos(&mut self, protocols: &[u8]) -> Result<(), ErrorStack> {
        unsafe {
            #[cfg_attr(not(feature = "fips-compat"), allow(clippy::unnecessary_cast))]
            {
                assert!(protocols.len() <= ProtosLen::MAX as usize);
            }
            let r = ffi::SSL_set_alpn_protos(
                self.as_ptr(),
                protocols.as_ptr(),
                protocols.len() as ProtosLen,
            );
            // fun fact, SSL_set_alpn_protos has a reversed return code D:
            if r == 0 {
                Ok(())
            } else {
                Err(ErrorStack::get())
            }
        }
    }

    /// Returns the stack of available SslCiphers for `SSL`, sorted by preference.
    #[corresponds(SSL_get_ciphers)]
    pub fn ciphers(&self) -> &StackRef<SslCipher> {
        unsafe {
            let cipher_list = ffi::SSL_get_ciphers(self.as_ptr());
            StackRef::from_ptr(cipher_list)
        }
    }

    /// Returns the current cipher if the session is active.
    #[corresponds(SSL_get_current_cipher)]
    pub fn current_cipher(&self) -> Option<&SslCipherRef> {
        unsafe {
            let ptr = ffi::SSL_get_current_cipher(self.as_ptr());

            if ptr.is_null() {
                None
            } else {
                Some(SslCipherRef::from_ptr(ptr as *mut _))
            }
        }
    }

    /// Returns a short string describing the state of the session.
    #[corresponds(SSL_state_string)]
    pub fn state_string(&self) -> &'static str {
        let state = unsafe {
            let ptr = ffi::SSL_state_string(self.as_ptr());
            CStr::from_ptr(ptr as *const _)
        };

        str::from_utf8(state.to_bytes()).unwrap()
    }

    /// Returns a longer string describing the state of the session.
    #[corresponds(SSL_state_string_long)]
    pub fn state_string_long(&self) -> &'static str {
        let state = unsafe {
            let ptr = ffi::SSL_state_string_long(self.as_ptr());
            CStr::from_ptr(ptr as *const _)
        };

        str::from_utf8(state.to_bytes()).unwrap()
    }

    /// Sets the host name to be sent to the server for Server Name Indication (SNI).
    ///
    /// It has no effect for a server-side connection.
    #[corresponds(SSL_set_tlsext_host_name)]
    pub fn set_hostname(&mut self, hostname: &str) -> Result<(), ErrorStack> {
        let cstr = CString::new(hostname).unwrap();
        unsafe {
            cvt(ffi::SSL_set_tlsext_host_name(self.as_ptr(), cstr.as_ptr() as *mut _) as c_int)
                .map(|_| ())
        }
    }

    /// Returns the peer's certificate, if present.
    #[corresponds(SSL_get_peer_certificate)]
    pub fn peer_certificate(&self) -> Option<X509> {
        unsafe {
            let ptr = ffi::SSL_get_peer_certificate(self.as_ptr());
            if ptr.is_null() {
                None
            } else {
                Some(X509::from_ptr(ptr))
            }
        }
    }

    /// Returns the certificate chain of the peer, if present.
    ///
    /// On the client side, the chain includes the leaf certificate, but on the server side it does
    /// not. Fun!
    #[corresponds(SSL_get_peer_certificate)]
    pub fn peer_cert_chain(&self) -> Option<&StackRef<X509>> {
        unsafe {
            let ptr = ffi::SSL_get_peer_cert_chain(self.as_ptr());
            if ptr.is_null() {
                None
            } else {
                Some(StackRef::from_ptr(ptr))
            }
        }
    }

    /// Like [`SslContext::certificate`].
    #[corresponds(SSL_get_certificate)]
    pub fn certificate(&self) -> Option<&X509Ref> {
        unsafe {
            let ptr = ffi::SSL_get_certificate(self.as_ptr());
            if ptr.is_null() {
                None
            } else {
                Some(X509Ref::from_ptr(ptr))
            }
        }
    }

    /// Like [`SslContext::private_key`].
    #[corresponds(SSL_get_privatekey)]
    pub fn private_key(&self) -> Option<&PKeyRef<Private>> {
        unsafe {
            let ptr = ffi::SSL_get_privatekey(self.as_ptr());
            if ptr.is_null() {
                None
            } else {
                Some(PKeyRef::from_ptr(ptr))
            }
        }
    }

    #[deprecated(since = "0.10.5", note = "renamed to `version_str`")]
    pub fn version(&self) -> &str {
        self.version_str()
    }

    /// Returns the protocol version of the session.
    #[corresponds(SSL_version)]
    pub fn version2(&self) -> Option<SslVersion> {
        unsafe {
            let r = ffi::SSL_version(self.as_ptr());
            if r == 0 {
                None
            } else {
                r.try_into().ok().map(SslVersion)
            }
        }
    }

    /// Returns a string describing the protocol version of the session.
    #[corresponds(SSL_get_version)]
    pub fn version_str(&self) -> &'static str {
        let version = unsafe {
            let ptr = ffi::SSL_get_version(self.as_ptr());
            CStr::from_ptr(ptr as *const _)
        };

        str::from_utf8(version.to_bytes()).unwrap()
    }

    /// Sets the minimum supported protocol version.
    ///
    /// If version is `None`, the default minimum version is used. For BoringSSL this defaults to
    /// TLS 1.0.
    #[corresponds(SSL_set_min_proto_version)]
    pub fn set_min_proto_version(&mut self, version: Option<SslVersion>) -> Result<(), ErrorStack> {
        unsafe {
            cvt(ffi::SSL_set_min_proto_version(
                self.as_ptr(),
                version.map_or(0, |v| v.0 as _),
            ))
            .map(|_| ())
        }
    }

    /// Sets the maximum supported protocol version.
    ///
    /// If version is `None`, the default maximum version is used. For BoringSSL this is TLS 1.3.
    #[corresponds(SSL_set_max_proto_version)]
    pub fn set_max_proto_version(&mut self, version: Option<SslVersion>) -> Result<(), ErrorStack> {
        unsafe {
            cvt(ffi::SSL_set_max_proto_version(
                self.as_ptr(),
                version.map_or(0, |v| v.0 as _),
            ))
            .map(|_| ())
        }
    }

    /// Gets the minimum supported protocol version.
    #[corresponds(SSL_get_min_proto_version)]
    pub fn min_proto_version(&mut self) -> Option<SslVersion> {
        unsafe {
            let r = ffi::SSL_get_min_proto_version(self.as_ptr());
            if r == 0 {
                None
            } else {
                Some(SslVersion(r))
            }
        }
    }

    /// Gets the maximum supported protocol version.
    #[corresponds(SSL_get_max_proto_version)]
    pub fn max_proto_version(&self) -> Option<SslVersion> {
        let r = unsafe { ffi::SSL_get_max_proto_version(self.as_ptr()) };
        if r == 0 {
            None
        } else {
            Some(SslVersion(r))
        }
    }

    /// Returns the protocol selected via Application Layer Protocol Negotiation (ALPN).
    ///
    /// The protocol's name is returned is an opaque sequence of bytes. It is up to the client
    /// to interpret it.
    #[corresponds(SSL_get0_alpn_selected)]
    pub fn selected_alpn_protocol(&self) -> Option<&[u8]> {
        unsafe {
            let mut data: *const c_uchar = ptr::null();
            let mut len: c_uint = 0;
            // Get the negotiated protocol from the SSL instance.
            // `data` will point at a `c_uchar` array; `len` will contain the length of this array.
            ffi::SSL_get0_alpn_selected(self.as_ptr(), &mut data, &mut len);

            if data.is_null() {
                None
            } else {
                Some(slice::from_raw_parts(data, len as usize))
            }
        }
    }

    /// Enables the DTLS extension "use_srtp" as defined in RFC5764.
    #[corresponds(SSL_set_tlsext_use_srtp)]
    pub fn set_tlsext_use_srtp(&mut self, protocols: &str) -> Result<(), ErrorStack> {
        unsafe {
            let cstr = CString::new(protocols).unwrap();

            let r = ffi::SSL_set_tlsext_use_srtp(self.as_ptr(), cstr.as_ptr());
            // fun fact, set_tlsext_use_srtp has a reversed return code D:
            if r == 0 {
                Ok(())
            } else {
                Err(ErrorStack::get())
            }
        }
    }

    /// Gets all SRTP profiles that are enabled for handshake via set_tlsext_use_srtp
    ///
    /// DTLS extension "use_srtp" as defined in RFC5764 has to be enabled.
    #[corresponds(SSL_get_strp_profiles)]
    pub fn srtp_profiles(&self) -> Option<&StackRef<SrtpProtectionProfile>> {
        unsafe {
            let chain = ffi::SSL_get_srtp_profiles(self.as_ptr());

            if chain.is_null() {
                None
            } else {
                Some(StackRef::from_ptr(chain as *mut _))
            }
        }
    }

    /// Gets the SRTP profile selected by handshake.
    ///
    /// DTLS extension "use_srtp" as defined in RFC5764 has to be enabled.
    #[corresponds(SSL_get_selected_srtp_profile)]
    pub fn selected_srtp_profile(&self) -> Option<&SrtpProtectionProfileRef> {
        unsafe {
            let profile = ffi::SSL_get_selected_srtp_profile(self.as_ptr());

            if profile.is_null() {
                None
            } else {
                Some(SrtpProtectionProfileRef::from_ptr(profile as *mut _))
            }
        }
    }

    /// Returns the number of bytes remaining in the currently processed TLS record.
    ///
    /// If this is greater than 0, the next call to `read` will not call down to the underlying
    /// stream.
    #[corresponds(SSL_pending)]
    pub fn pending(&self) -> usize {
        unsafe { ffi::SSL_pending(self.as_ptr()) as usize }
    }

    /// Returns the servername sent by the client via Server Name Indication (SNI).
    ///
    /// It is only useful on the server side.
    ///
    /// # Note
    ///
    /// While the SNI specification requires that servernames be valid domain names (and therefore
    /// ASCII), OpenSSL does not enforce this restriction. If the servername provided by the client
    /// is not valid UTF-8, this function will return `None`. The `servername_raw` method returns
    /// the raw bytes and does not have this restriction.
    ///
    // FIXME maybe rethink in 0.11?
    #[corresponds(SSL_get_servername)]
    pub fn servername(&self, type_: NameType) -> Option<&str> {
        self.servername_raw(type_)
            .and_then(|b| str::from_utf8(b).ok())
    }

    /// Returns the servername sent by the client via Server Name Indication (SNI).
    ///
    /// It is only useful on the server side.
    ///
    /// # Note
    ///
    /// Unlike `servername`, this method does not require the name be valid UTF-8.
    #[corresponds(SSL_get_servername)]
    pub fn servername_raw(&self, type_: NameType) -> Option<&[u8]> {
        unsafe {
            let name = ffi::SSL_get_servername(self.as_ptr(), type_.0);
            if name.is_null() {
                None
            } else {
                Some(CStr::from_ptr(name as *const _).to_bytes())
            }
        }
    }

    /// Changes the context corresponding to the current connection.
    ///
    /// It is most commonly used in the Server Name Indication (SNI) callback.
    #[corresponds(SSL_set_SSL_CTX)]
    pub fn set_ssl_context(&mut self, ctx: &SslContextRef) -> Result<(), ErrorStack> {
        unsafe { cvt_p(ffi::SSL_set_SSL_CTX(self.as_ptr(), ctx.as_ptr())).map(|_| ()) }
    }

    /// Returns the context corresponding to the current connection.
    #[corresponds(SSL_get_SSL_CTX)]
    pub fn ssl_context(&self) -> &SslContextRef {
        unsafe {
            let ssl_ctx = ffi::SSL_get_SSL_CTX(self.as_ptr());
            SslContextRef::from_ptr(ssl_ctx)
        }
    }

    /// Returns a mutable reference to the X509 verification configuration.
    #[corresponds(SSL_get0_param)]
    pub fn verify_param_mut(&mut self) -> &mut X509VerifyParamRef {
        unsafe { X509VerifyParamRef::from_ptr_mut(ffi::SSL_get0_param(self.as_ptr())) }
    }

    /// See [`Self::verify_param_mut`].
    pub fn param_mut(&mut self) -> &mut X509VerifyParamRef {
        self.verify_param_mut()
    }

    /// Returns the certificate verification result.
    #[corresponds(SSL_get_verify_result)]
    pub fn verify_result(&self) -> X509VerifyResult {
        unsafe { X509VerifyError::from_raw(ffi::SSL_get_verify_result(self.as_ptr()) as c_int) }
    }

    /// Returns a shared reference to the SSL session.
    #[corresponds(SSL_get_session)]
    pub fn session(&self) -> Option<&SslSessionRef> {
        unsafe {
            let p = ffi::SSL_get_session(self.as_ptr());
            if p.is_null() {
                None
            } else {
                Some(SslSessionRef::from_ptr(p))
            }
        }
    }

    /// Copies the client_random value sent by the client in the TLS handshake into a buffer.
    ///
    /// Returns the number of bytes copied, or if the buffer is empty, the size of the client_random
    /// value.
    #[corresponds(SSL_get_client_random)]
    pub fn client_random(&self, buf: &mut [u8]) -> usize {
        unsafe {
            ffi::SSL_get_client_random(self.as_ptr(), buf.as_mut_ptr() as *mut c_uchar, buf.len())
        }
    }

    /// Copies the server_random value sent by the server in the TLS handshake into a buffer.
    ///
    /// Returns the number of bytes copied, or if the buffer is empty, the size of the server_random
    /// value.
    #[corresponds(SSL_get_server_random)]
    pub fn server_random(&self, buf: &mut [u8]) -> usize {
        unsafe {
            ffi::SSL_get_server_random(self.as_ptr(), buf.as_mut_ptr() as *mut c_uchar, buf.len())
        }
    }

    /// Derives keying material for application use in accordance to RFC 5705.
    #[corresponds(SSL_export_keying_material)]
    pub fn export_keying_material(
        &self,
        out: &mut [u8],
        label: &str,
        context: Option<&[u8]>,
    ) -> Result<(), ErrorStack> {
        unsafe {
            let (context, contextlen, use_context) = match context {
                Some(context) => (context.as_ptr() as *const c_uchar, context.len(), 1),
                None => (ptr::null(), 0, 0),
            };
            cvt(ffi::SSL_export_keying_material(
                self.as_ptr(),
                out.as_mut_ptr() as *mut c_uchar,
                out.len(),
                label.as_ptr() as *const c_char,
                label.len(),
                context,
                contextlen,
                use_context,
            ))
            .map(|_| ())
        }
    }

    /// Sets the session to be used.
    ///
    /// This should be called before the handshake to attempt to reuse a previously established
    /// session. If the server is not willing to reuse the session, a new one will be transparently
    /// negotiated.
    ///
    /// # Safety
    ///
    /// The caller of this method is responsible for ensuring that the session is associated
    /// with the same `SslContext` as this `Ssl`.
    #[corresponds(SSL_set_session)]
    pub unsafe fn set_session(&mut self, session: &SslSessionRef) -> Result<(), ErrorStack> {
        cvt(ffi::SSL_set_session(self.as_ptr(), session.as_ptr())).map(|_| ())
    }

    /// Determines if the session provided to `set_session` was successfully reused.
    #[corresponds(SSL_session_reused)]
    pub fn session_reused(&self) -> bool {
        unsafe { ffi::SSL_session_reused(self.as_ptr()) != 0 }
    }

    /// Sets the status response a client wishes the server to reply with.
    #[corresponds(SSL_set_tlsext_status_type)]
    pub fn set_status_type(&mut self, type_: StatusType) -> Result<(), ErrorStack> {
        unsafe {
            cvt(ffi::SSL_set_tlsext_status_type(self.as_ptr(), type_.as_raw()) as c_int).map(|_| ())
        }
    }

    /// Returns the server's OCSP response, if present.
    #[corresponds(SSL_get_tlsext_status_ocsp_resp)]
    pub fn ocsp_status(&self) -> Option<&[u8]> {
        unsafe {
            let mut p = ptr::null();
            let len = ffi::SSL_get_tlsext_status_ocsp_resp(self.as_ptr(), &mut p);

            if len == 0 {
                None
            } else {
                Some(slice::from_raw_parts(p, len))
            }
        }
    }

    /// Sets the OCSP response to be returned to the client.
    #[corresponds(SSL_set_tlsext_status_ocsp_resp)]
    pub fn set_ocsp_status(&mut self, response: &[u8]) -> Result<(), ErrorStack> {
        unsafe {
            assert!(response.len() <= c_int::MAX as usize);
            let p = cvt_p(ffi::OPENSSL_malloc(response.len() as _))?;
            ptr::copy_nonoverlapping(response.as_ptr(), p as *mut u8, response.len());
            cvt(ffi::SSL_set_tlsext_status_ocsp_resp(
                self.as_ptr(),
                p as *mut c_uchar,
                response.len(),
            ) as c_int)
            .map(|_| ())
        }
    }

    /// Determines if this `Ssl` is configured for server-side or client-side use.
    #[corresponds(SSL_is_server)]
    pub fn is_server(&self) -> bool {
        unsafe { SSL_is_server(self.as_ptr()) != 0 }
    }

    /// Sets the extra data at the specified index.
    ///
    /// This can be used to provide data to callbacks registered with the context. Use the
    /// `Ssl::new_ex_index` method to create an `Index`.
    ///
    /// Note that if this method is called multiple times with the same index, any previous
    /// value stored in the `SslContextBuilder` will be leaked.
    #[corresponds(SSL_set_ex_data)]
    pub fn set_ex_data<T>(&mut self, index: Index<Ssl, T>, data: T) {
        if let Some(old) = self.ex_data_mut(index) {
            *old = data;

            return;
        }

        unsafe {
            let data = Box::new(data);
            ffi::SSL_set_ex_data(
                self.as_ptr(),
                index.as_raw(),
                Box::into_raw(data) as *mut c_void,
            );
        }
    }

    /// Sets or overwrites the extra data at the specified index.
    ///
    /// This can be used to provide data to callbacks registered with the context. Use the
    /// `Ssl::new_ex_index` method to create an `Index`.
    ///
    /// The previous value, if any, will be returned.
    #[corresponds(SSL_set_ex_data)]
    pub fn replace_ex_data<T>(&mut self, index: Index<Ssl, T>, data: T) -> Option<T> {
        if let Some(old) = self.ex_data_mut(index) {
            return Some(mem::replace(old, data));
        }

        self.set_ex_data(index, data);

        None
    }

    /// Returns a reference to the extra data at the specified index.
    #[corresponds(SSL_get_ex_data)]
    pub fn ex_data<T>(&self, index: Index<Ssl, T>) -> Option<&T> {
        unsafe {
            let data = ffi::SSL_get_ex_data(self.as_ptr(), index.as_raw());
            if data.is_null() {
                None
            } else {
                Some(&*(data as *const T))
            }
        }
    }

    /// Returns a mutable reference to the extra data at the specified index.
    #[corresponds(SSL_get_ex_data)]
    pub fn ex_data_mut<T>(&mut self, index: Index<Ssl, T>) -> Option<&mut T> {
        unsafe {
            let data = ffi::SSL_get_ex_data(self.as_ptr(), index.as_raw());
            if data.is_null() {
                None
            } else {
                Some(&mut *(data as *mut T))
            }
        }
    }

    /// Copies the contents of the last Finished message sent to the peer into the provided buffer.
    ///
    /// The total size of the message is returned, so this can be used to determine the size of the
    /// buffer required.
    #[corresponds(SSL_get_finished)]
    pub fn finished(&self, buf: &mut [u8]) -> usize {
        unsafe { ffi::SSL_get_finished(self.as_ptr(), buf.as_mut_ptr() as *mut c_void, buf.len()) }
    }

    /// Copies the contents of the last Finished message received from the peer into the provided
    /// buffer.
    ///
    /// The total size of the message is returned, so this can be used to determine the size of the
    /// buffer required.
    #[corresponds(SSL_get_peer_finished)]
    pub fn peer_finished(&self, buf: &mut [u8]) -> usize {
        unsafe {
            ffi::SSL_get_peer_finished(self.as_ptr(), buf.as_mut_ptr() as *mut c_void, buf.len())
        }
    }

    /// Determines if the initial handshake has been completed.
    #[corresponds(SSL_is_init_finished)]
    pub fn is_init_finished(&self) -> bool {
        unsafe { ffi::SSL_is_init_finished(self.as_ptr()) != 0 }
    }

    /// Sets the MTU used for DTLS connections.
    #[corresponds(SSL_set_mtu)]
    pub fn set_mtu(&mut self, mtu: u32) -> Result<(), ErrorStack> {
        unsafe { cvt(ffi::SSL_set_mtu(self.as_ptr(), mtu as c_uint) as c_int).map(|_| ()) }
    }

    /// Sets the certificate.
    #[corresponds(SSL_use_certificate)]
    pub fn set_certificate(&mut self, cert: &X509Ref) -> Result<(), ErrorStack> {
        unsafe {
            cvt(ffi::SSL_use_certificate(self.as_ptr(), cert.as_ptr()))?;
        }

        Ok(())
    }

    /// Sets the list of CA names sent to the client.
    ///
    /// The CA certificates must still be added to the trust root - they are not automatically set
    /// as trusted by this method.
    #[corresponds(SSL_set_client_CA_list)]
    pub fn set_client_ca_list(&mut self, list: Stack<X509Name>) {
        unsafe { ffi::SSL_set_client_CA_list(self.as_ptr(), list.as_ptr()) }
        mem::forget(list);
    }

    /// Sets the private key.
    #[corresponds(SSL_use_PrivateKey)]
    pub fn set_private_key<T>(&mut self, key: &PKeyRef<T>) -> Result<(), ErrorStack>
    where
        T: HasPrivate,
    {
        unsafe { cvt(ffi::SSL_use_PrivateKey(self.as_ptr(), key.as_ptr())).map(|_| ()) }
    }

    /// Enables all modes set in `mode` in `SSL`. Returns a bitmask representing the resulting
    /// enabled modes.
    #[corresponds(SSL_set_mode)]
    pub fn set_mode(&mut self, mode: SslMode) -> SslMode {
        let bits = unsafe { ffi::SSL_set_mode(self.as_ptr(), mode.bits()) };
        SslMode::from_bits_retain(bits)
    }

    /// Disables all modes set in `mode` in `SSL`. Returns a bitmask representing the resulting
    /// enabled modes.
    #[corresponds(SSL_clear_mode)]
    pub fn clear_mode(&mut self, mode: SslMode) -> SslMode {
        let bits = unsafe { ffi::SSL_clear_mode(self.as_ptr(), mode.bits()) };
        SslMode::from_bits_retain(bits)
    }

    /// Appends `cert` to the chain associated with the current certificate of `SSL`.
    #[corresponds(SSL_add1_chain_cert)]
    pub fn add_chain_cert(&mut self, cert: &X509Ref) -> Result<(), ErrorStack> {
        unsafe { cvt(ffi::SSL_add1_chain_cert(self.as_ptr(), cert.as_ptr())).map(|_| ()) }
    }

    /// Configures `ech_config_list` on `SSL` for offering ECH during handshakes. If the server
    /// cannot decrypt the encrypted ClientHello, `SSL` will instead handshake using
    /// the cleartext parameters of the ClientHelloOuter.
    ///
    /// Clients should use `get_ech_name_override` to verify the server certificate in case of ECH
    /// rejection, and follow up with `get_ech_retry_configs` to retry the connection with a fresh
    /// set of ECHConfigs. If the retry also fails, clients should report a connection failure.
    #[cfg(not(feature = "fips"))]
    #[corresponds(SSL_set1_ech_config_list)]
    pub fn set_ech_config_list(&mut self, ech_config_list: &[u8]) -> Result<(), ErrorStack> {
        unsafe {
            cvt_0i(ffi::SSL_set1_ech_config_list(
                self.as_ptr(),
                ech_config_list.as_ptr(),
                ech_config_list.len(),
            ))
            .map(|_| ())
        }
    }

    /// This function returns a serialized `ECHConfigList` as provided by the
    /// server, if one exists.
    ///
    /// Clients should call this function when handling an `SSL_R_ECH_REJECTED` error code to
    /// recover from potential key mismatches. If the result is `Some`, the client should retry the
    /// connection using the returned `ECHConfigList`.
    #[cfg(not(feature = "fips"))]
    #[corresponds(SSL_get0_ech_retry_configs)]
    pub fn get_ech_retry_configs(&self) -> Option<&[u8]> {
        unsafe {
            let mut data = ptr::null();
            let mut len: usize = 0;
            ffi::SSL_get0_ech_retry_configs(self.as_ptr(), &mut data, &mut len);

            if data.is_null() {
                None
            } else {
                Some(slice::from_raw_parts(data, len))
            }
        }
    }

    /// If `SSL` is a client and the server rejects ECH, this function returns the public name
    /// associated with the ECHConfig that was used to attempt ECH.
    ///
    /// Clients should call this function during the certificate verification callback to
    /// ensure the server's certificate is valid for the public name, which is required to
    /// authenticate retry configs.
    #[cfg(not(feature = "fips"))]
    #[corresponds(SSL_get0_ech_name_override)]
    pub fn get_ech_name_override(&self) -> Option<&[u8]> {
        unsafe {
            let mut data: *const c_char = ptr::null();
            let mut len: usize = 0;
            ffi::SSL_get0_ech_name_override(self.as_ptr(), &mut data, &mut len);

            if data.is_null() {
                None
            } else {
                Some(slice::from_raw_parts(data as *const u8, len))
            }
        }
    }

    // Whether or not `SSL` negotiated ECH.
    #[cfg(not(feature = "fips"))]
    #[corresponds(SSL_ech_accepted)]
    pub fn ech_accepted(&self) -> bool {
        unsafe { ffi::SSL_ech_accepted(self.as_ptr()) != 0 }
    }

    // Whether or not to enable ECH grease on `SSL`.
    #[cfg(not(feature = "fips"))]
    #[corresponds(SSL_set_enable_ech_grease)]
    pub fn set_enable_ech_grease(&self, enable: bool) {
        let enable = if enable { 1 } else { 0 };

        unsafe {
            ffi::SSL_set_enable_ech_grease(self.as_ptr(), enable);
        }
    }

    /// Sets the compliance policy on `SSL`.
    #[cfg(not(feature = "fips-compat"))]
    #[corresponds(SSL_set_compliance_policy)]
    pub fn set_compliance_policy(&mut self, policy: CompliancePolicy) -> Result<(), ErrorStack> {
        unsafe { cvt_0i(ffi::SSL_set_compliance_policy(self.as_ptr(), policy.0)).map(|_| ()) }
    }
}

/// An SSL stream midway through the handshake process.
#[derive(Debug)]
pub struct MidHandshakeSslStream<S> {
    stream: SslStream<S>,
    error: Error,
}

impl<S> MidHandshakeSslStream<S> {
    /// Returns a shared reference to the inner stream.
    pub fn get_ref(&self) -> &S {
        self.stream.get_ref()
    }

    /// Returns a mutable reference to the inner stream.
    pub fn get_mut(&mut self) -> &mut S {
        self.stream.get_mut()
    }

    /// Returns a shared reference to the `Ssl` of the stream.
    pub fn ssl(&self) -> &SslRef {
        self.stream.ssl()
    }

    /// Returns a mutable reference to the `Ssl` of the stream.
    pub fn ssl_mut(&mut self) -> &mut SslRef {
        self.stream.ssl_mut()
    }

    /// Returns the underlying error which interrupted this handshake.
    pub fn error(&self) -> &Error {
        &self.error
    }

    /// Consumes `self`, returning its error.
    pub fn into_error(self) -> Error {
        self.error
    }

    /// Returns the source data stream.
    pub fn into_source_stream(self) -> S {
        self.stream.into_inner()
    }

    /// Returns both the error and the source data stream, consuming `self`.
    pub fn into_parts(self) -> (Error, S) {
        (self.error, self.stream.into_inner())
    }

    /// Restarts the handshake process.
    #[corresponds(SSL_do_handshake)]
    pub fn handshake(mut self) -> Result<SslStream<S>, HandshakeError<S>> {
        let ret = unsafe { ffi::SSL_do_handshake(self.stream.ssl.as_ptr()) };
        if ret > 0 {
            Ok(self.stream)
        } else {
            self.error = self.stream.make_error(ret);
            match self.error.would_block() {
                true => Err(HandshakeError::WouldBlock(self)),
                false => Err(HandshakeError::Failure(self)),
            }
        }
    }
}

/// A TLS session over a stream.
pub struct SslStream<S> {
    ssl: ManuallyDrop<Ssl>,
    method: ManuallyDrop<BioMethod>,
    _p: PhantomData<S>,
}

impl<S> Drop for SslStream<S> {
    fn drop(&mut self) {
        // ssl holds a reference to method internally so it has to drop first
        unsafe {
            ManuallyDrop::drop(&mut self.ssl);
            ManuallyDrop::drop(&mut self.method);
        }
    }
}

impl<S> fmt::Debug for SslStream<S>
where
    S: fmt::Debug,
{
    fn fmt(&self, fmt: &mut fmt::Formatter) -> fmt::Result {
        fmt.debug_struct("SslStream")
            .field("stream", &self.get_ref())
            .field("ssl", &self.ssl())
            .finish()
    }
}

impl<S: Read + Write> SslStream<S> {
    fn new_base(ssl: Ssl, stream: S) -> Self {
        unsafe {
            let (bio, method) = bio::new(stream).unwrap();
            ffi::SSL_set_bio(ssl.as_ptr(), bio, bio);

            SslStream {
                ssl: ManuallyDrop::new(ssl),
                method: ManuallyDrop::new(method),
                _p: PhantomData,
            }
        }
    }

    /// Creates a new `SslStream`.
    ///
    /// This function performs no IO; the stream will not have performed any part of the handshake
    /// with the peer. The `connect` and `accept` methods can be used to
    /// explicitly perform the handshake.
    pub fn new(ssl: Ssl, stream: S) -> Result<Self, ErrorStack> {
        Ok(Self::new_base(ssl, stream))
    }

    /// Constructs an `SslStream` from a pointer to the underlying OpenSSL `SSL` struct.
    ///
    /// This is useful if the handshake has already been completed elsewhere.
    ///
    /// # Safety
    ///
    /// The caller must ensure the pointer is valid.
    pub unsafe fn from_raw_parts(ssl: *mut ffi::SSL, stream: S) -> Self {
        let ssl = Ssl::from_ptr(ssl);
        Self::new_base(ssl, stream)
    }

    /// Like `read`, but takes a possibly-uninitialized slice.
    ///
    /// # Safety
    ///
    /// No portion of `buf` will be de-initialized by this method. If the method returns `Ok(n)`,
    /// then the first `n` bytes of `buf` are guaranteed to be initialized.
    pub fn read_uninit(&mut self, buf: &mut [MaybeUninit<u8>]) -> io::Result<usize> {
        loop {
            match self.ssl_read_uninit(buf) {
                Ok(n) => return Ok(n),
                Err(ref e) if e.code() == ErrorCode::ZERO_RETURN => return Ok(0),
                Err(ref e) if e.code() == ErrorCode::SYSCALL && e.io_error().is_none() => {
                    return Ok(0);
                }
                Err(ref e) if e.code() == ErrorCode::WANT_READ && e.io_error().is_none() => {}
                Err(e) => {
                    return Err(e.into_io_error().unwrap_or_else(io::Error::other));
                }
            }
        }
    }

    /// Like `read`, but returns an `ssl::Error` rather than an `io::Error`.
    ///
    /// It is particularly useful with a nonblocking socket, where the error value will identify if
    /// OpenSSL is waiting on read or write readiness.
    #[corresponds(SSL_read)]
    pub fn ssl_read(&mut self, buf: &mut [u8]) -> Result<usize, Error> {
        // SAFETY: `ssl_read_uninit` does not de-initialize the buffer.
        unsafe {
            self.ssl_read_uninit(slice::from_raw_parts_mut(
                buf.as_mut_ptr().cast::<MaybeUninit<u8>>(),
                buf.len(),
            ))
        }
    }

    /// Like `read_ssl`, but takes a possibly-uninitialized slice.
    ///
    /// # Safety
    ///
    /// No portion of `buf` will be de-initialized by this method. If the method returns `Ok(n)`,
    /// then the first `n` bytes of `buf` are guaranteed to be initialized.
    pub fn ssl_read_uninit(&mut self, buf: &mut [MaybeUninit<u8>]) -> Result<usize, Error> {
        if buf.is_empty() {
            return Ok(0);
        }

        let len = usize::min(c_int::MAX as usize, buf.len()) as c_int;
        let ret = unsafe { ffi::SSL_read(self.ssl().as_ptr(), buf.as_mut_ptr().cast(), len) };
        if ret > 0 {
            Ok(ret as usize)
        } else {
            Err(self.make_error(ret))
        }
    }

    /// Like `write`, but returns an `ssl::Error` rather than an `io::Error`.
    ///
    /// It is particularly useful with a nonblocking socket, where the error value will identify if
    /// OpenSSL is waiting on read or write readiness.
    #[corresponds(SSL_write)]
    pub fn ssl_write(&mut self, buf: &[u8]) -> Result<usize, Error> {
        if buf.is_empty() {
            return Ok(0);
        }

        let len = usize::min(c_int::MAX as usize, buf.len()) as c_int;
        let ret = unsafe { ffi::SSL_write(self.ssl().as_ptr(), buf.as_ptr().cast(), len) };
        if ret > 0 {
            Ok(ret as usize)
        } else {
            Err(self.make_error(ret))
        }
    }

    /// Shuts down the session.
    ///
    /// The shutdown process consists of two steps. The first step sends a close notify message to
    /// the peer, after which `ShutdownResult::Sent` is returned. The second step awaits the receipt
    /// of a close notify message from the peer, after which `ShutdownResult::Received` is returned.
    ///
    /// While the connection may be closed after the first step, it is recommended to fully shut the
    /// session down. In particular, it must be fully shut down if the connection is to be used for
    /// further communication in the future.
    #[corresponds(SSL_shutdown)]
    pub fn shutdown(&mut self) -> Result<ShutdownResult, Error> {
        match unsafe { ffi::SSL_shutdown(self.ssl.as_ptr()) } {
            0 => Ok(ShutdownResult::Sent),
            1 => Ok(ShutdownResult::Received),
            n => Err(self.make_error(n)),
        }
    }

    /// Returns the session's shutdown state.
    #[corresponds(SSL_get_shutdown)]
    pub fn get_shutdown(&mut self) -> ShutdownState {
        unsafe {
            let bits = ffi::SSL_get_shutdown(self.ssl.as_ptr());
            ShutdownState::from_bits_retain(bits)
        }
    }

    /// Sets the session's shutdown state.
    ///
    /// This can be used to tell OpenSSL that the session should be cached even if a full two-way
    /// shutdown was not completed.
    #[corresponds(SSL_set_shutdown)]
    pub fn set_shutdown(&mut self, state: ShutdownState) {
        unsafe { ffi::SSL_set_shutdown(self.ssl.as_ptr(), state.bits()) }
    }

    /// Initiates a client-side TLS handshake.
    #[corresponds(SSL_connect)]
    pub fn connect(&mut self) -> Result<(), Error> {
        let ret = unsafe { ffi::SSL_connect(self.ssl.as_ptr()) };
        if ret > 0 {
            Ok(())
        } else {
            Err(self.make_error(ret))
        }
    }

    /// Initiates a server-side TLS handshake.
    #[corresponds(SSL_accept)]
    pub fn accept(&mut self) -> Result<(), Error> {
        let ret = unsafe { ffi::SSL_accept(self.ssl.as_ptr()) };
        if ret > 0 {
            Ok(())
        } else {
            Err(self.make_error(ret))
        }
    }

    /// Initiates the handshake.
    #[corresponds(SSL_do_handshake)]
    pub fn do_handshake(&mut self) -> Result<(), Error> {
        let ret = unsafe { ffi::SSL_do_handshake(self.ssl.as_ptr()) };
        if ret > 0 {
            Ok(())
        } else {
            Err(self.make_error(ret))
        }
    }
}

impl<S> SslStream<S> {
    fn make_error(&mut self, ret: c_int) -> Error {
        self.check_panic();

        let code = self.ssl.error_code(ret);

        let cause = match code {
            ErrorCode::SSL => Some(InnerError::Ssl(ErrorStack::get())),
            ErrorCode::SYSCALL => {
                let errs = ErrorStack::get();
                if errs.errors().is_empty() {
                    self.get_bio_error().map(InnerError::Io)
                } else {
                    Some(InnerError::Ssl(errs))
                }
            }
            ErrorCode::ZERO_RETURN => None,
            ErrorCode::WANT_READ | ErrorCode::WANT_WRITE => {
                self.get_bio_error().map(InnerError::Io)
            }
            _ => None,
        };

        Error { code, cause }
    }

    fn check_panic(&mut self) {
        if let Some(err) = unsafe { bio::take_panic::<S>(self.ssl.get_raw_rbio()) } {
            resume_unwind(err)
        }
    }

    fn get_bio_error(&mut self) -> Option<io::Error> {
        unsafe { bio::take_error::<S>(self.ssl.get_raw_rbio()) }
    }

    /// Converts the SslStream to the underlying data stream.
    pub fn into_inner(self) -> S {
        unsafe { bio::take_stream::<S>(self.ssl.get_raw_rbio()) }
    }

    /// Returns a shared reference to the underlying stream.
    pub fn get_ref(&self) -> &S {
        unsafe {
            let bio = self.ssl.get_raw_rbio();
            bio::get_ref(bio)
        }
    }

    /// Returns a mutable reference to the underlying stream.
    ///
    /// # Warning
    ///
    /// It is inadvisable to read from or write to the underlying stream as it
    /// will most likely corrupt the SSL session.
    pub fn get_mut(&mut self) -> &mut S {
        unsafe {
            let bio = self.ssl.get_raw_rbio();
            bio::get_mut(bio)
        }
    }

    /// Returns a shared reference to the `Ssl` object associated with this stream.
    pub fn ssl(&self) -> &SslRef {
        &self.ssl
    }

    /// Returns a mutable reference to the `Ssl` object associated with this stream.
    pub fn ssl_mut(&mut self) -> &mut SslRef {
        &mut self.ssl
    }
}

impl<S: Read + Write> Read for SslStream<S> {
    fn read(&mut self, buf: &mut [u8]) -> io::Result<usize> {
        // SAFETY: `read_uninit` does not de-initialize the buffer
        unsafe {
            self.read_uninit(slice::from_raw_parts_mut(
                buf.as_mut_ptr().cast::<MaybeUninit<u8>>(),
                buf.len(),
            ))
        }
    }
}

impl<S: Read + Write> Write for SslStream<S> {
    fn write(&mut self, buf: &[u8]) -> io::Result<usize> {
        loop {
            match self.ssl_write(buf) {
                Ok(n) => return Ok(n),
                Err(ref e) if e.code() == ErrorCode::WANT_READ && e.io_error().is_none() => {}
                Err(e) => {
                    return Err(e.into_io_error().unwrap_or_else(io::Error::other));
                }
            }
        }
    }

    fn flush(&mut self) -> io::Result<()> {
        self.get_mut().flush()
    }
}

/// A partially constructed `SslStream`, useful for unusual handshakes.
pub struct SslStreamBuilder<S> {
    inner: SslStream<S>,
}

impl<S> SslStreamBuilder<S>
where
    S: Read + Write,
{
    /// Begin creating an `SslStream` atop `stream`
    pub fn new(ssl: Ssl, stream: S) -> Self {
        Self {
            inner: SslStream::new_base(ssl, stream),
        }
    }

    /// Configure as an outgoing stream from a client.
    #[corresponds(SSL_set_connect_state)]
    pub fn set_connect_state(&mut self) {
        unsafe { ffi::SSL_set_connect_state(self.inner.ssl.as_ptr()) }
    }

    /// Configure as an incoming stream to a server.
    #[corresponds(SSL_set_accept_state)]
    pub fn set_accept_state(&mut self) {
        unsafe { ffi::SSL_set_accept_state(self.inner.ssl.as_ptr()) }
    }

    /// Initiates a client-side TLS handshake, returning a [`MidHandshakeSslStream`].
    ///
    /// This method calls [`Self::set_connect_state`] and returns without actually
    /// initiating the handshake. The caller is then free to call
    /// [`MidHandshakeSslStream`] and loop on [`HandshakeError::WouldBlock`].
    pub fn setup_connect(mut self) -> MidHandshakeSslStream<S> {
        self.set_connect_state();

        #[cfg(feature = "kx-safe-default")]
        self.inner.ssl.client_set_default_curves_list();

        MidHandshakeSslStream {
            stream: self.inner,
            error: Error {
                code: ErrorCode::WANT_WRITE,
                cause: Some(InnerError::Io(io::Error::new(
                    io::ErrorKind::WouldBlock,
                    "connect handshake has not started yet",
                ))),
            },
        }
    }

    /// Attempts a client-side TLS handshake.
    ///
    /// This is a convenience method which combines [`Self::setup_connect`] and
    /// [`MidHandshakeSslStream::handshake`].
    pub fn connect(self) -> Result<SslStream<S>, HandshakeError<S>> {
        self.setup_connect().handshake()
    }

    /// Initiates a server-side TLS handshake, returning a [`MidHandshakeSslStream`].
    ///
    /// This method calls [`Self::set_accept_state`] and returns without actually
    /// initiating the handshake. The caller is then free to call
    /// [`MidHandshakeSslStream`] and loop on [`HandshakeError::WouldBlock`].
    pub fn setup_accept(mut self) -> MidHandshakeSslStream<S> {
        self.set_accept_state();

        #[cfg(feature = "kx-safe-default")]
        self.inner.ssl.server_set_default_curves_list();

        MidHandshakeSslStream {
            stream: self.inner,
            error: Error {
                code: ErrorCode::WANT_READ,
                cause: Some(InnerError::Io(io::Error::new(
                    io::ErrorKind::WouldBlock,
                    "accept handshake has not started yet",
                ))),
            },
        }
    }

    /// Attempts a server-side TLS handshake.
    ///
    /// This is a convenience method which combines [`Self::setup_accept`] and
    /// [`MidHandshakeSslStream::handshake`].
    pub fn accept(self) -> Result<SslStream<S>, HandshakeError<S>> {
        self.setup_accept().handshake()
    }

    /// Initiates the handshake.
    ///
    /// This will fail if `set_accept_state` or `set_connect_state` was not called first.
    #[corresponds(SSL_do_handshake)]
    pub fn handshake(self) -> Result<SslStream<S>, HandshakeError<S>> {
        let mut stream = self.inner;
        let ret = unsafe { ffi::SSL_do_handshake(stream.ssl.as_ptr()) };
        if ret > 0 {
            Ok(stream)
        } else {
            let error = stream.make_error(ret);
            match error.would_block() {
                true => Err(HandshakeError::WouldBlock(MidHandshakeSslStream {
                    stream,
                    error,
                })),
                false => Err(HandshakeError::Failure(MidHandshakeSslStream {
                    stream,
                    error,
                })),
            }
        }
    }
}

impl<S> SslStreamBuilder<S> {
    /// Returns a shared reference to the underlying stream.
    pub fn get_ref(&self) -> &S {
        unsafe {
            let bio = self.inner.ssl.get_raw_rbio();
            bio::get_ref(bio)
        }
    }

    /// Returns a mutable reference to the underlying stream.
    ///
    /// # Warning
    ///
    /// It is inadvisable to read from or write to the underlying stream as it
    /// will most likely corrupt the SSL session.
    pub fn get_mut(&mut self) -> &mut S {
        unsafe {
            let bio = self.inner.ssl.get_raw_rbio();
            bio::get_mut(bio)
        }
    }

    /// Returns a shared reference to the `Ssl` object associated with this builder.
    pub fn ssl(&self) -> &SslRef {
        &self.inner.ssl
    }

    /// Returns a mutable reference to the `Ssl` object associated with this builder.
    pub fn ssl_mut(&mut self) -> &mut SslRef {
        &mut self.inner.ssl
    }

    /// Set the DTLS MTU size.
    ///
    /// It will be ignored if the value is smaller than the minimum packet size
    /// the DTLS protocol requires.
    ///
    /// # Panics
    /// This function panics if the given mtu size can't be represented in a positive `c_long` range
    #[deprecated(note = "Use SslRef::set_mtu instead", since = "0.10.30")]
    pub fn set_dtls_mtu_size(&mut self, mtu_size: usize) {
        unsafe {
            let bio = self.inner.ssl.get_raw_rbio();
            bio::set_dtls_mtu_size::<S>(bio, mtu_size);
        }
    }
}

/// The result of a shutdown request.
#[derive(Copy, Clone, Debug, PartialEq, Eq)]
pub enum ShutdownResult {
    /// A close notify message has been sent to the peer.
    Sent,

    /// A close notify response message has been received from the peer.
    Received,
}

bitflags! {
    /// The shutdown state of a session.
    #[derive(Debug, PartialEq, Eq, Clone, Copy, PartialOrd, Ord, Hash)]
    pub struct ShutdownState: c_int {
        /// A close notify message has been sent to the peer.
        const SENT = ffi::SSL_SENT_SHUTDOWN;
        /// A close notify message has been received from the peer.
        const RECEIVED = ffi::SSL_RECEIVED_SHUTDOWN;
    }
}

/// Describes private key hooks. This is used to off-load signing operations to
/// a custom, potentially asynchronous, backend. Metadata about the key such as
/// the type and size are parsed out of the certificate.
///
/// Corresponds to [`ssl_private_key_method_st`].
///
/// [`ssl_private_key_method_st`]: https://commondatastorage.googleapis.com/chromium-boringssl-docs/ssl.h.html#ssl_private_key_method_st
pub trait PrivateKeyMethod: Send + Sync + 'static {
    /// Signs the message `input` using the specified signature algorithm.
    ///
    /// On success, it returns `Ok(written)` where `written` is the number of
    /// bytes written into `output`. On failure, it returns
    /// `Err(PrivateKeyMethodError::FAILURE)`. If the operation has not completed,
    /// it returns `Err(PrivateKeyMethodError::RETRY)`.
    ///
    /// The caller should arrange for the high-level operation on `ssl` to be
    /// retried when the operation is completed. This will result in a call to
    /// [`Self::complete`].
    fn sign(
        &self,
        ssl: &mut SslRef,
        input: &[u8],
        signature_algorithm: SslSignatureAlgorithm,
        output: &mut [u8],
    ) -> Result<usize, PrivateKeyMethodError>;

    /// Decrypts `input`.
    ///
    /// On success, it returns `Ok(written)` where `written` is the number of
    /// bytes written into `output`. On failure, it returns
    /// `Err(PrivateKeyMethodError::FAILURE)`. If the operation has not completed,
    /// it returns `Err(PrivateKeyMethodError::RETRY)`.
    ///
    /// The caller should arrange for the high-level operation on `ssl` to be
    /// retried when the operation is completed. This will result in a call to
    /// [`Self::complete`].
    ///
    /// This method only works with RSA keys and should perform a raw RSA
    /// decryption operation with no padding.
    // NOTE(nox): What does it mean that it is an error?
    fn decrypt(
        &self,
        ssl: &mut SslRef,
        input: &[u8],
        output: &mut [u8],
    ) -> Result<usize, PrivateKeyMethodError>;

    /// Completes a pending operation.
    ///
    /// On success, it returns `Ok(written)` where `written` is the number of
    /// bytes written into `output`. On failure, it returns
    /// `Err(PrivateKeyMethodError::FAILURE)`. If the operation has not completed,
    /// it returns `Err(PrivateKeyMethodError::RETRY)`.
    ///
    /// This method may be called arbitrarily many times before completion.
    fn complete(&self, ssl: &mut SslRef, output: &mut [u8])
        -> Result<usize, PrivateKeyMethodError>;
}

/// An error returned from a private key method.
#[derive(Debug, Copy, Clone, PartialEq, Eq)]
pub struct PrivateKeyMethodError(ffi::ssl_private_key_result_t);

impl PrivateKeyMethodError {
    /// A fatal error occurred and the handshake should be terminated.
    pub const FAILURE: Self = Self(ffi::ssl_private_key_result_t::ssl_private_key_failure);

    /// The operation could not be completed and should be retried later.
    pub const RETRY: Self = Self(ffi::ssl_private_key_result_t::ssl_private_key_retry);
}

/// Describes certificate compression algorithm. Implementation MUST implement transformation at least in one direction.
pub trait CertificateCompressor: Send + Sync + 'static {
    /// An IANA assigned identifier of compression algorithm
    const ALGORITHM: CertificateCompressionAlgorithm;

    /// Indicates if compressor support compression
    const CAN_COMPRESS: bool;

    /// Indicates if compressor support decompression
    const CAN_DECOMPRESS: bool;

    /// Perform compression of `input` buffer and write compressed data to `output`.
    #[allow(unused_variables)]
    fn compress<W>(&self, input: &[u8], output: &mut W) -> std::io::Result<()>
    where
        W: std::io::Write,
    {
        Err(std::io::Error::other("not implemented"))
    }

    /// Perform decompression of `input` buffer and write compressed data to `output`.
    #[allow(unused_variables)]
    fn decompress<W>(&self, input: &[u8], output: &mut W) -> std::io::Result<()>
    where
        W: std::io::Write,
    {
        Err(std::io::Error::other("not implemented"))
    }
}

use crate::ffi::{SSL_CTX_up_ref, SSL_SESSION_get_master_key, SSL_SESSION_up_ref, SSL_is_server};

use crate::ffi::{DTLS_method, TLS_client_method, TLS_method, TLS_server_method};

use std::sync::Once;

unsafe fn get_new_idx(f: ffi::CRYPTO_EX_free) -> c_int {
    // hack around https://rt.openssl.org/Ticket/Display.html?id=3710&user=guest&pass=guest
    static ONCE: Once = Once::new();
    ONCE.call_once(|| {
        ffi::SSL_CTX_get_ex_new_index(0, ptr::null_mut(), ptr::null_mut(), None, None);
    });

    ffi::SSL_CTX_get_ex_new_index(0, ptr::null_mut(), ptr::null_mut(), None, f)
}

unsafe fn get_new_ssl_idx(f: ffi::CRYPTO_EX_free) -> c_int {
    // hack around https://rt.openssl.org/Ticket/Display.html?id=3710&user=guest&pass=guest
    static ONCE: Once = Once::new();
    ONCE.call_once(|| {
        ffi::SSL_get_ex_new_index(0, ptr::null_mut(), ptr::null_mut(), None, None);
    });

    ffi::SSL_get_ex_new_index(0, ptr::null_mut(), ptr::null_mut(), None, f)
}<|MERGE_RESOLUTION|>--- conflicted
+++ resolved
@@ -112,13 +112,8 @@
 pub use self::connector::{
     ConnectConfiguration, SslAcceptor, SslAcceptorBuilder, SslConnector, SslConnectorBuilder,
 };
-<<<<<<< HEAD
 #[cfg(not(any(feature = "fips", feature = "fips-no-compat")))]
 pub use self::ech::SslEchKeysRef;
-=======
-#[cfg(not(feature = "fips"))]
-pub use self::ech::{SslEchKeys, SslEchKeysRef};
->>>>>>> e99d1628
 pub use self::error::{Error, ErrorCode, HandshakeError};
 
 mod async_callbacks;
@@ -770,19 +765,12 @@
 
     pub const X25519: SslCurve = SslCurve(ffi::SSL_CURVE_X25519 as _);
 
-<<<<<<< HEAD
     pub const FFDHE2048: SslCurve = SslCurve(ffi::SSL_CURVE_DHE2048 as _);
 
     pub const FFDHE3072: SslCurve = SslCurve(ffi::SSL_CURVE_DHE3072 as _);
 
     #[cfg(feature = "pq-experimental")]
-    pub const X25519_MLKEM768: SslCurve = SslCurve(ffi::SSL_CURVE_X25519_MLKEM768 as _);
-
-    #[cfg(feature = "pq-experimental")]
-    #[cfg(not(any(feature = "fips", feature = "fips-no-compat")))]
-=======
     #[cfg(not(any(feature = "fips", feature = "fips-precompiled")))]
->>>>>>> e99d1628
     pub const X25519_KYBER768_DRAFT00: SslCurve =
         SslCurve(ffi::SSL_CURVE_X25519_KYBER768_DRAFT00 as _);
 
@@ -1699,12 +1687,6 @@
         unsafe { X509StoreBuilderRef::from_ptr(ffi::SSL_CTX_get_cert_store(self.as_ptr())) }
     }
 
-    /// Returns a mutable reference to the context's certificate store.
-    #[corresponds(SSL_CTX_get_cert_store)]
-    pub fn cert_store_mut(&mut self) -> &mut X509StoreBuilderRef {
-        unsafe { X509StoreBuilderRef::from_ptr_mut(ffi::SSL_CTX_get_cert_store(self.as_ptr())) }
-    }
-
     /// Sets the callback dealing with OCSP stapling.
     ///
     /// On the client side, this callback is responsible for validating the OCSP status response
