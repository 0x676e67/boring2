//! SSL/TLS support.
//!
//! `SslConnector` and `SslAcceptor` should be used in most cases - they handle
//! configuration of the OpenSSL primitives for you.
//!
//! # Examples
//!
//! To connect as a client to a remote server:
//!
//! ```no_run
//! use boring::ssl::{SslMethod, SslConnector};
//! use std::io::{Read, Write};
//! use std::net::TcpStream;
//!
//! let connector = SslConnector::builder(SslMethod::tls()).unwrap().build();
//!
//! let stream = TcpStream::connect("google.com:443").unwrap();
//! let mut stream = connector.connect("google.com", stream).unwrap();
//!
//! stream.write_all(b"GET / HTTP/1.0\r\n\r\n").unwrap();
//! let mut res = vec![];
//! stream.read_to_end(&mut res).unwrap();
//! println!("{}", String::from_utf8_lossy(&res));
//! ```
//!
//! To accept connections as a server from remote clients:
//!
//! ```no_run
//! use boring::ssl::{SslMethod, SslAcceptor, SslStream, SslFiletype};
//! use std::net::{TcpListener, TcpStream};
//! use std::sync::Arc;
//! use std::thread;
//!
//!
//! let mut acceptor = SslAcceptor::mozilla_intermediate(SslMethod::tls()).unwrap();
//! acceptor.set_private_key_file("key.pem", SslFiletype::PEM).unwrap();
//! acceptor.set_certificate_chain_file("certs.pem").unwrap();
//! acceptor.check_private_key().unwrap();
//! let acceptor = Arc::new(acceptor.build());
//!
//! let listener = TcpListener::bind("0.0.0.0:8443").unwrap();
//!
//! fn handle_client(stream: SslStream<TcpStream>) {
//!     // ...
//! }
//!
//! for stream in listener.incoming() {
//!     match stream {
//!         Ok(stream) => {
//!             let acceptor = acceptor.clone();
//!             thread::spawn(move || {
//!                 let stream = acceptor.accept(stream).unwrap();
//!                 handle_client(stream);
//!             });
//!         }
//!         Err(e) => { /* connection failed */ }
//!     }
//! }
//! ```
use foreign_types::{ForeignType, ForeignTypeRef, Opaque};
use libc::{c_char, c_int, c_long, c_uchar, c_uint, c_void};
use openssl_macros::corresponds;
use std::any::TypeId;
use std::collections::HashMap;
use std::convert::TryInto;
use std::ffi::{CStr, CString};
use std::fmt;
use std::io;
use std::io::prelude::*;
use std::marker::PhantomData;
use std::mem::{self, ManuallyDrop, MaybeUninit};
use std::ops::{Deref, DerefMut};
use std::panic::resume_unwind;
use std::path::Path;
use std::ptr::{self, NonNull};
use std::slice;
use std::str;
use std::sync::{Arc, LazyLock, Mutex};

use crate::dh::DhRef;
use crate::ec::EcKeyRef;
use crate::error::ErrorStack;
use crate::ex_data::Index;
use crate::ffi;
use crate::nid::Nid;
use crate::pkey::{HasPrivate, PKeyRef, Params, Private};
use crate::srtp::{SrtpProtectionProfile, SrtpProtectionProfileRef};
use crate::ssl::bio::BioMethod;
use crate::ssl::callbacks::*;
#[cfg(not(feature = "fips"))]
use crate::ssl::ech::SslEchKeys;
use crate::ssl::error::InnerError;
use crate::stack::{Stack, StackRef, Stackable};
use crate::x509::store::{X509Store, X509StoreBuilderRef, X509StoreRef};
use crate::x509::verify::X509VerifyParamRef;
use crate::x509::{
    X509Name, X509Ref, X509StoreContextRef, X509VerifyError, X509VerifyResult, X509,
};
use crate::{cvt, cvt_0i, cvt_n, cvt_p, init};

pub use self::async_callbacks::{
    AsyncPrivateKeyMethod, AsyncPrivateKeyMethodError, AsyncSelectCertError, BoxCustomVerifyFinish,
    BoxCustomVerifyFuture, BoxGetSessionFinish, BoxGetSessionFuture, BoxPrivateKeyMethodFinish,
    BoxPrivateKeyMethodFuture, BoxSelectCertFinish, BoxSelectCertFuture, ExDataFuture,
};
#[cfg(feature = "cert-compression")]
pub use self::cert_compression::CertCompressionAlgorithm;
pub use self::connector::{
    ConnectConfiguration, SslAcceptor, SslAcceptorBuilder, SslConnector, SslConnectorBuilder,
};
<<<<<<< HEAD
#[cfg(not(feature = "fips"))]
pub use self::ech::SslEchKeysRef;
=======
#[cfg(not(any(feature = "fips", feature = "fips-no-compat")))]
pub use self::ech::{SslEchKeys, SslEchKeysRef};
>>>>>>> d5bd85b3
pub use self::error::{Error, ErrorCode, HandshakeError};

mod async_callbacks;
mod bio;
mod callbacks;
#[cfg(feature = "cert-compression")]
mod cert_compression;
mod connector;
<<<<<<< HEAD
#[cfg(not(feature = "fips"))]
=======
#[cfg(not(any(feature = "fips", feature = "fips-no-compat")))]
>>>>>>> d5bd85b3
mod ech;
mod error;
mod mut_only;
#[cfg(test)]
mod test;

bitflags! {
    /// Options controlling the behavior of an `SslContext`.
    #[derive(Debug, PartialEq, Eq, Clone, Copy, PartialOrd, Ord, Hash)]
    pub struct SslOptions: c_uint {
        /// Disables a countermeasure against an SSLv3/TLSv1.0 vulnerability affecting CBC ciphers.
        const DONT_INSERT_EMPTY_FRAGMENTS = ffi::SSL_OP_DONT_INSERT_EMPTY_FRAGMENTS as _;

        /// A "reasonable default" set of options which enables compatibility flags.
        const ALL = ffi::SSL_OP_ALL as _;

        /// Do not query the MTU.
        ///
        /// Only affects DTLS connections.
        const NO_QUERY_MTU = ffi::SSL_OP_NO_QUERY_MTU as _;

        /// Disables the use of session tickets for session resumption.
        const NO_TICKET = ffi::SSL_OP_NO_TICKET as _;

        /// Always start a new session when performing a renegotiation on the server side.
        const NO_SESSION_RESUMPTION_ON_RENEGOTIATION =
            ffi::SSL_OP_NO_SESSION_RESUMPTION_ON_RENEGOTIATION as _;

        /// Disables the use of TLS compression.
        const NO_COMPRESSION = ffi::SSL_OP_NO_COMPRESSION as _;

        /// Allow legacy insecure renegotiation with servers or clients that do not support secure
        /// renegotiation.
        const ALLOW_UNSAFE_LEGACY_RENEGOTIATION =
            ffi::SSL_OP_ALLOW_UNSAFE_LEGACY_RENEGOTIATION as _;

        /// Creates a new key for each session when using ECDHE.
        const SINGLE_ECDH_USE = ffi::SSL_OP_SINGLE_ECDH_USE as _;

        /// Creates a new key for each session when using DHE.
        const SINGLE_DH_USE = ffi::SSL_OP_SINGLE_DH_USE as _;

        /// Use the server's preferences rather than the client's when selecting a cipher.
        ///
        /// This has no effect on the client side.
        const CIPHER_SERVER_PREFERENCE = ffi::SSL_OP_CIPHER_SERVER_PREFERENCE as _;

        /// Disables version rollback attach detection.
        const TLS_ROLLBACK_BUG = ffi::SSL_OP_TLS_ROLLBACK_BUG as _;

        /// Disables the use of SSLv2.
        const NO_SSLV2 = ffi::SSL_OP_NO_SSLv2 as _;

        /// Disables the use of SSLv3.
        const NO_SSLV3 = ffi::SSL_OP_NO_SSLv3 as _;

        /// Disables the use of TLSv1.0.
        const NO_TLSV1 = ffi::SSL_OP_NO_TLSv1 as _;

        /// Disables the use of TLSv1.1.
        const NO_TLSV1_1 = ffi::SSL_OP_NO_TLSv1_1 as _;

        /// Disables the use of TLSv1.2.
        const NO_TLSV1_2 = ffi::SSL_OP_NO_TLSv1_2 as _;

        /// Disables the use of TLSv1.3.
        const NO_TLSV1_3 = ffi::SSL_OP_NO_TLSv1_3 as _;

        /// Disables the use of DTLSv1.0
        const NO_DTLSV1 = ffi::SSL_OP_NO_DTLSv1 as _;

        /// Disables the use of DTLSv1.2.
        const NO_DTLSV1_2 = ffi::SSL_OP_NO_DTLSv1_2 as _;

        /// Disallow all renegotiation in TLSv1.2 and earlier.
        const NO_RENEGOTIATION = ffi::SSL_OP_NO_RENEGOTIATION as _;

        /// Disables PSK with DHE.
        const NO_PSK_DHE_KE = ffi::SSL_OP_NO_PSK_DHE_KE as _;
    }
}

bitflags! {
    /// Options controlling the behavior of an `SslContext`.
    #[derive(Debug, PartialEq, Eq, Clone, Copy, PartialOrd, Ord, Hash)]
    pub struct SslMode: c_uint {
        /// Enables "short writes".
        ///
        /// Normally, a write in OpenSSL will always write out all of the requested data, even if it
        /// requires more than one TLS record or write to the underlying stream. This option will
        /// cause a write to return after writing a single TLS record instead.
        const ENABLE_PARTIAL_WRITE = ffi::SSL_MODE_ENABLE_PARTIAL_WRITE as _;

        /// Disables a check that the data buffer has not moved between calls when operating in a
        /// nonblocking context.
        const ACCEPT_MOVING_WRITE_BUFFER = ffi::SSL_MODE_ACCEPT_MOVING_WRITE_BUFFER as _;

        /// Enables automatic retries after TLS session events such as renegotiations or heartbeats.
        ///
        /// By default, OpenSSL will return a `WantRead` error after a renegotiation or heartbeat.
        /// This option will cause OpenSSL to automatically continue processing the requested
        /// operation instead.
        ///
        /// Note that `SslStream::read` and `SslStream::write` will automatically retry regardless
        /// of the state of this option. It only affects `SslStream::ssl_read` and
        /// `SslStream::ssl_write`.
        const AUTO_RETRY = ffi::SSL_MODE_AUTO_RETRY as _;

        /// Disables automatic chain building when verifying a peer's certificate.
        ///
        /// TLS peers are responsible for sending the entire certificate chain from the leaf to a
        /// trusted root, but some will incorrectly not do so. OpenSSL will try to build the chain
        /// out of certificates it knows of, and this option will disable that behavior.
        const NO_AUTO_CHAIN = ffi::SSL_MODE_NO_AUTO_CHAIN as _;

        /// Release memory buffers when the session does not need them.
        ///
        /// This saves ~34 KiB of memory for idle streams.
        const RELEASE_BUFFERS = ffi::SSL_MODE_RELEASE_BUFFERS as _;

        /// Sends the fake `TLS_FALLBACK_SCSV` cipher suite in the ClientHello message of a
        /// handshake.
        ///
        /// This should only be enabled if a client has failed to connect to a server which
        /// attempted to downgrade the protocol version of the session.
        ///
        /// Do not use this unless you know what you're doing!
        const SEND_FALLBACK_SCSV = ffi::SSL_MODE_SEND_FALLBACK_SCSV as _;
    }
}

/// A type specifying the kind of protocol an `SslContext` will speak.
#[derive(Copy, Clone)]
pub struct SslMethod(*const ffi::SSL_METHOD);

impl SslMethod {
    /// Support all versions of the TLS protocol.
    #[corresponds(TLS_method)]
    pub fn tls() -> SslMethod {
        unsafe { SslMethod(TLS_method()) }
    }

    /// Support all versions of the DTLS protocol.
    #[corresponds(DTLS_method)]
    pub fn dtls() -> SslMethod {
        unsafe { SslMethod(DTLS_method()) }
    }

    /// Support all versions of the TLS protocol, explicitly as a client.
    #[corresponds(TLS_client_method)]
    pub fn tls_client() -> SslMethod {
        unsafe { SslMethod(TLS_client_method()) }
    }

    /// Support all versions of the TLS protocol, explicitly as a server.
    #[corresponds(TLS_server_method)]
    pub fn tls_server() -> SslMethod {
        unsafe { SslMethod(TLS_server_method()) }
    }

    /// Constructs an `SslMethod` from a pointer to the underlying OpenSSL value.
    ///
    /// # Safety
    ///
    /// The caller must ensure the pointer is valid.
    #[corresponds(TLS_server_method)]
    pub unsafe fn from_ptr(ptr: *const ffi::SSL_METHOD) -> SslMethod {
        SslMethod(ptr)
    }

    /// Returns a pointer to the underlying OpenSSL value.
    #[allow(clippy::trivially_copy_pass_by_ref)]
    pub fn as_ptr(&self) -> *const ffi::SSL_METHOD {
        self.0
    }
}

unsafe impl Sync for SslMethod {}
unsafe impl Send for SslMethod {}

bitflags! {
    /// Options controlling the behavior of certificate verification.
    #[derive(Debug, PartialEq, Eq, Clone, Copy, PartialOrd, Ord, Hash)]
    pub struct SslVerifyMode: i32 {
        /// Verifies that the peer's certificate is trusted.
        ///
        /// On the server side, this will cause OpenSSL to request a certificate from the client.
        const PEER = ffi::SSL_VERIFY_PEER;

        /// Disables verification of the peer's certificate.
        ///
        /// On the server side, this will cause OpenSSL to not request a certificate from the
        /// client. On the client side, the certificate will be checked for validity, but the
        /// negotiation will continue regardless of the result of that check.
        const NONE = ffi::SSL_VERIFY_NONE;

        /// On the server side, abort the handshake if the client did not send a certificate.
        ///
        /// This should be paired with `SSL_VERIFY_PEER`. It has no effect on the client side.
        const FAIL_IF_NO_PEER_CERT = ffi::SSL_VERIFY_FAIL_IF_NO_PEER_CERT;
    }
}

#[derive(Clone, Copy, Debug, Eq, PartialEq)]
pub enum SslVerifyError {
    Invalid(SslAlert),
    Retry,
}

bitflags! {
    /// Options controlling the behavior of session caching.
    #[derive(Debug, PartialEq, Eq, Clone, Copy, PartialOrd, Ord, Hash)]
    pub struct SslSessionCacheMode: c_int {
        /// No session caching for the client or server takes place.
        const OFF = ffi::SSL_SESS_CACHE_OFF;

        /// Enable session caching on the client side.
        ///
        /// OpenSSL has no way of identifying the proper session to reuse automatically, so the
        /// application is responsible for setting it explicitly via [`SslRef::set_session`].
        ///
        /// [`SslRef::set_session`]: struct.SslRef.html#method.set_session
        const CLIENT = ffi::SSL_SESS_CACHE_CLIENT;

        /// Enable session caching on the server side.
        ///
        /// This is the default mode.
        const SERVER = ffi::SSL_SESS_CACHE_SERVER;

        /// Enable session caching on both the client and server side.
        const BOTH = ffi::SSL_SESS_CACHE_BOTH;

        /// Disable automatic removal of expired sessions from the session cache.
        const NO_AUTO_CLEAR = ffi::SSL_SESS_CACHE_NO_AUTO_CLEAR;

        /// Disable use of the internal session cache for session lookups.
        const NO_INTERNAL_LOOKUP = ffi::SSL_SESS_CACHE_NO_INTERNAL_LOOKUP;

        /// Disable use of the internal session cache for session storage.
        const NO_INTERNAL_STORE = ffi::SSL_SESS_CACHE_NO_INTERNAL_STORE;

        /// Disable use of the internal session cache for storage and lookup.
        const NO_INTERNAL = ffi::SSL_SESS_CACHE_NO_INTERNAL;
    }
}

/// An identifier of the format of a certificate or key file.
#[derive(Copy, Clone)]
pub struct SslFiletype(c_int);

impl SslFiletype {
    /// The PEM format.
    ///
    /// This corresponds to `SSL_FILETYPE_PEM`.
    pub const PEM: SslFiletype = SslFiletype(ffi::SSL_FILETYPE_PEM);

    /// The ASN1 format.
    ///
    /// This corresponds to `SSL_FILETYPE_ASN1`.
    pub const ASN1: SslFiletype = SslFiletype(ffi::SSL_FILETYPE_ASN1);

    /// Constructs an `SslFiletype` from a raw OpenSSL value.
    pub fn from_raw(raw: c_int) -> SslFiletype {
        SslFiletype(raw)
    }

    /// Returns the raw OpenSSL value represented by this type.
    #[allow(clippy::trivially_copy_pass_by_ref)]
    pub fn as_raw(&self) -> c_int {
        self.0
    }
}

/// An identifier of a certificate status type.
#[derive(Copy, Clone)]
pub struct StatusType(c_int);

impl StatusType {
    /// An OSCP status.
    pub const OCSP: StatusType = StatusType(ffi::TLSEXT_STATUSTYPE_ocsp);

    /// Constructs a `StatusType` from a raw OpenSSL value.
    pub fn from_raw(raw: c_int) -> StatusType {
        StatusType(raw)
    }

    /// Returns the raw OpenSSL value represented by this type.
    #[allow(clippy::trivially_copy_pass_by_ref)]
    pub fn as_raw(&self) -> c_int {
        self.0
    }
}

/// An identifier of a session name type.
#[derive(Copy, Clone)]
pub struct NameType(c_int);

impl NameType {
    /// A host name.
    pub const HOST_NAME: NameType = NameType(ffi::TLSEXT_NAMETYPE_host_name);

    /// Constructs a `StatusType` from a raw OpenSSL value.
    pub fn from_raw(raw: c_int) -> StatusType {
        StatusType(raw)
    }

    /// Returns the raw OpenSSL value represented by this type.
    #[allow(clippy::trivially_copy_pass_by_ref)]
    pub fn as_raw(&self) -> c_int {
        self.0
    }
}

static INDEXES: LazyLock<Mutex<HashMap<TypeId, c_int>>> =
    LazyLock::new(|| Mutex::new(HashMap::new()));
static SSL_INDEXES: LazyLock<Mutex<HashMap<TypeId, c_int>>> =
    LazyLock::new(|| Mutex::new(HashMap::new()));
static SESSION_CTX_INDEX: LazyLock<Index<Ssl, SslContext>> =
    LazyLock::new(|| Ssl::new_ex_index().unwrap());
<<<<<<< HEAD
=======
#[cfg(feature = "rpk")]
static RPK_FLAG_INDEX: LazyLock<Index<SslContext, bool>> =
    LazyLock::new(|| SslContext::new_ex_index().unwrap());
>>>>>>> d5bd85b3

unsafe extern "C" fn free_data_box<T>(
    _parent: *mut c_void,
    ptr: *mut c_void,
    _ad: *mut ffi::CRYPTO_EX_DATA,
    _idx: c_int,
    _argl: c_long,
    _argp: *mut c_void,
) {
    if !ptr.is_null() {
        drop(Box::<T>::from_raw(ptr as *mut T));
    }
}

/// An error returned from the SNI callback.
#[derive(Debug, Copy, Clone, PartialEq, Eq)]
pub struct SniError(c_int);

impl SniError {
    /// Abort the handshake with a fatal alert.
    pub const ALERT_FATAL: SniError = SniError(ffi::SSL_TLSEXT_ERR_ALERT_FATAL);

    /// Send a warning alert to the client and continue the handshake.
    pub const ALERT_WARNING: SniError = SniError(ffi::SSL_TLSEXT_ERR_ALERT_WARNING);

    pub const NOACK: SniError = SniError(ffi::SSL_TLSEXT_ERR_NOACK);
}

/// An SSL/TLS alert.
#[derive(Debug, Copy, Clone, PartialEq, Eq)]
pub struct SslAlert(c_int);

impl SslAlert {
    pub const CLOSE_NOTIFY: Self = Self(ffi::SSL_AD_CLOSE_NOTIFY);
    pub const UNEXPECTED_MESSAGE: Self = Self(ffi::SSL_AD_UNEXPECTED_MESSAGE);
    pub const BAD_RECORD_MAC: Self = Self(ffi::SSL_AD_BAD_RECORD_MAC);
    pub const DECRYPTION_FAILED: Self = Self(ffi::SSL_AD_DECRYPTION_FAILED);
    pub const RECORD_OVERFLOW: Self = Self(ffi::SSL_AD_RECORD_OVERFLOW);
    pub const DECOMPRESSION_FAILURE: Self = Self(ffi::SSL_AD_DECOMPRESSION_FAILURE);
    pub const HANDSHAKE_FAILURE: Self = Self(ffi::SSL_AD_HANDSHAKE_FAILURE);
    pub const NO_CERTIFICATE: Self = Self(ffi::SSL_AD_NO_CERTIFICATE);
    pub const BAD_CERTIFICATE: Self = Self(ffi::SSL_AD_BAD_CERTIFICATE);
    pub const UNSUPPORTED_CERTIFICATE: Self = Self(ffi::SSL_AD_UNSUPPORTED_CERTIFICATE);
    pub const CERTIFICATE_REVOKED: Self = Self(ffi::SSL_AD_CERTIFICATE_REVOKED);
    pub const CERTIFICATE_EXPIRED: Self = Self(ffi::SSL_AD_CERTIFICATE_EXPIRED);
    pub const CERTIFICATE_UNKNOWN: Self = Self(ffi::SSL_AD_CERTIFICATE_UNKNOWN);
    pub const ILLEGAL_PARAMETER: Self = Self(ffi::SSL_AD_ILLEGAL_PARAMETER);
    pub const UNKNOWN_CA: Self = Self(ffi::SSL_AD_UNKNOWN_CA);
    pub const ACCESS_DENIED: Self = Self(ffi::SSL_AD_ACCESS_DENIED);
    pub const DECODE_ERROR: Self = Self(ffi::SSL_AD_DECODE_ERROR);
    pub const DECRYPT_ERROR: Self = Self(ffi::SSL_AD_DECRYPT_ERROR);
    pub const EXPORT_RESTRICTION: Self = Self(ffi::SSL_AD_EXPORT_RESTRICTION);
    pub const PROTOCOL_VERSION: Self = Self(ffi::SSL_AD_PROTOCOL_VERSION);
    pub const INSUFFICIENT_SECURITY: Self = Self(ffi::SSL_AD_INSUFFICIENT_SECURITY);
    pub const INTERNAL_ERROR: Self = Self(ffi::SSL_AD_INTERNAL_ERROR);
    pub const INAPPROPRIATE_FALLBACK: Self = Self(ffi::SSL_AD_INAPPROPRIATE_FALLBACK);
    pub const USER_CANCELLED: Self = Self(ffi::SSL_AD_USER_CANCELLED);
    pub const NO_RENEGOTIATION: Self = Self(ffi::SSL_AD_NO_RENEGOTIATION);
    pub const MISSING_EXTENSION: Self = Self(ffi::SSL_AD_MISSING_EXTENSION);
    pub const UNSUPPORTED_EXTENSION: Self = Self(ffi::SSL_AD_UNSUPPORTED_EXTENSION);
    pub const CERTIFICATE_UNOBTAINABLE: Self = Self(ffi::SSL_AD_CERTIFICATE_UNOBTAINABLE);
    pub const UNRECOGNIZED_NAME: Self = Self(ffi::SSL_AD_UNRECOGNIZED_NAME);
    pub const BAD_CERTIFICATE_STATUS_RESPONSE: Self =
        Self(ffi::SSL_AD_BAD_CERTIFICATE_STATUS_RESPONSE);
    pub const BAD_CERTIFICATE_HASH_VALUE: Self = Self(ffi::SSL_AD_BAD_CERTIFICATE_HASH_VALUE);
    pub const UNKNOWN_PSK_IDENTITY: Self = Self(ffi::SSL_AD_UNKNOWN_PSK_IDENTITY);
    pub const CERTIFICATE_REQUIRED: Self = Self(ffi::SSL_AD_CERTIFICATE_REQUIRED);
    pub const NO_APPLICATION_PROTOCOL: Self = Self(ffi::SSL_AD_NO_APPLICATION_PROTOCOL);
}

/// An error returned from an ALPN selection callback.
#[derive(Debug, Copy, Clone, PartialEq, Eq)]
pub struct AlpnError(c_int);

impl AlpnError {
    /// Terminate the handshake with a fatal alert.
    pub const ALERT_FATAL: AlpnError = AlpnError(ffi::SSL_TLSEXT_ERR_ALERT_FATAL);

    /// Do not select a protocol, but continue the handshake.
    pub const NOACK: AlpnError = AlpnError(ffi::SSL_TLSEXT_ERR_NOACK);
}

/// An error returned from a certificate selection callback.
#[derive(Debug, Copy, Clone, PartialEq, Eq)]
pub struct SelectCertError(ffi::ssl_select_cert_result_t);

impl SelectCertError {
    /// A fatal error occurred and the handshake should be terminated.
    pub const ERROR: Self = Self(ffi::ssl_select_cert_result_t::ssl_select_cert_error);

    /// The operation could not be completed and should be retried later.
    pub const RETRY: Self = Self(ffi::ssl_select_cert_result_t::ssl_select_cert_retry);
}

/// Extension types, to be used with `ClientHello::get_extension`.
///
/// **WARNING**: The current implementation of `From` is unsound, as it's possible to create an
/// ExtensionType that is not defined by the impl. `From` will be deprecated in favor of `TryFrom`
/// in the next major bump of the library.
#[derive(Debug, Copy, Clone, PartialEq, Eq)]
pub struct ExtensionType(u16);

impl ExtensionType {
    pub const SERVER_NAME: Self = Self(ffi::TLSEXT_TYPE_server_name as u16);
    pub const STATUS_REQUEST: Self = Self(ffi::TLSEXT_TYPE_status_request as u16);
    pub const EC_POINT_FORMATS: Self = Self(ffi::TLSEXT_TYPE_ec_point_formats as u16);
    pub const SIGNATURE_ALGORITHMS: Self = Self(ffi::TLSEXT_TYPE_signature_algorithms as u16);
    pub const SRTP: Self = Self(ffi::TLSEXT_TYPE_srtp as u16);
    pub const APPLICATION_LAYER_PROTOCOL_NEGOTIATION: Self =
        Self(ffi::TLSEXT_TYPE_application_layer_protocol_negotiation as u16);
    pub const PADDING: Self = Self(ffi::TLSEXT_TYPE_padding as u16);
    pub const EXTENDED_MASTER_SECRET: Self = Self(ffi::TLSEXT_TYPE_extended_master_secret as u16);
    pub const QUIC_TRANSPORT_PARAMETERS_LEGACY: Self =
        Self(ffi::TLSEXT_TYPE_quic_transport_parameters_legacy as u16);
    pub const QUIC_TRANSPORT_PARAMETERS_STANDARD: Self =
        Self(ffi::TLSEXT_TYPE_quic_transport_parameters_standard as u16);
    pub const CERT_COMPRESSION: Self = Self(ffi::TLSEXT_TYPE_cert_compression as u16);
    pub const SESSION_TICKET: Self = Self(ffi::TLSEXT_TYPE_session_ticket as u16);
    pub const SUPPORTED_GROUPS: Self = Self(ffi::TLSEXT_TYPE_supported_groups as u16);
    pub const PRE_SHARED_KEY: Self = Self(ffi::TLSEXT_TYPE_pre_shared_key as u16);
    pub const EARLY_DATA: Self = Self(ffi::TLSEXT_TYPE_early_data as u16);
    pub const SUPPORTED_VERSIONS: Self = Self(ffi::TLSEXT_TYPE_supported_versions as u16);
    pub const COOKIE: Self = Self(ffi::TLSEXT_TYPE_cookie as u16);
    pub const PSK_KEY_EXCHANGE_MODES: Self = Self(ffi::TLSEXT_TYPE_psk_key_exchange_modes as u16);
    pub const CERTIFICATE_AUTHORITIES: Self = Self(ffi::TLSEXT_TYPE_certificate_authorities as u16);
    pub const SIGNATURE_ALGORITHMS_CERT: Self =
        Self(ffi::TLSEXT_TYPE_signature_algorithms_cert as u16);
    pub const KEY_SHARE: Self = Self(ffi::TLSEXT_TYPE_key_share as u16);
    pub const RENEGOTIATE: Self = Self(ffi::TLSEXT_TYPE_renegotiate as u16);
    pub const DELEGATED_CREDENTIAL: Self = Self(ffi::TLSEXT_TYPE_delegated_credential as u16);
    pub const APPLICATION_SETTINGS: Self = Self(ffi::TLSEXT_TYPE_application_settings as u16);
    pub const APPLICATION_SETTINGS_NEW: Self =
        Self(ffi::TLSEXT_TYPE_application_settings_new as u16);
    pub const ENCRYPTED_CLIENT_HELLO: Self = Self(ffi::TLSEXT_TYPE_encrypted_client_hello as u16);
    pub const CERTIFICATE_TIMESTAMP: Self = Self(ffi::TLSEXT_TYPE_certificate_timestamp as u16);
    pub const NEXT_PROTO_NEG: Self = Self(ffi::TLSEXT_TYPE_next_proto_neg as u16);
    pub const CHANNEL_ID: Self = Self(ffi::TLSEXT_TYPE_channel_id as u16);
    pub const RECORD_SIZE_LIMIT: Self = Self(ffi::TLSEXT_TYPE_record_size_limit as u16);

    /// The permutation of extension types used by BoringSSL.
    pub const BORING_SSLEXTENSION_PERMUTATION: &[ExtensionType] = &[
        ExtensionType::SERVER_NAME,
        ExtensionType::ENCRYPTED_CLIENT_HELLO,
        ExtensionType::EXTENDED_MASTER_SECRET,
        ExtensionType::RENEGOTIATE,
        ExtensionType::SUPPORTED_GROUPS,
        ExtensionType::EC_POINT_FORMATS,
        ExtensionType::SESSION_TICKET,
        ExtensionType::APPLICATION_LAYER_PROTOCOL_NEGOTIATION,
        ExtensionType::STATUS_REQUEST,
        ExtensionType::SIGNATURE_ALGORITHMS,
        ExtensionType::NEXT_PROTO_NEG,
        ExtensionType::CERTIFICATE_TIMESTAMP,
        ExtensionType::CHANNEL_ID,
        ExtensionType::SRTP,
        ExtensionType::KEY_SHARE,
        ExtensionType::PSK_KEY_EXCHANGE_MODES,
        ExtensionType::EARLY_DATA,
        ExtensionType::SUPPORTED_VERSIONS,
        ExtensionType::COOKIE,
        ExtensionType::QUIC_TRANSPORT_PARAMETERS_STANDARD,
        ExtensionType::QUIC_TRANSPORT_PARAMETERS_LEGACY,
        ExtensionType::CERT_COMPRESSION,
        ExtensionType::DELEGATED_CREDENTIAL,
        ExtensionType::APPLICATION_SETTINGS,
        ExtensionType::APPLICATION_SETTINGS_NEW,
        ExtensionType::RECORD_SIZE_LIMIT,
    ];

    /// Returns the index of the given extension type in the permutation.
    pub const fn index_of(value: ExtensionType) -> Option<usize> {
        let mut i = 0;
        while i < Self::BORING_SSLEXTENSION_PERMUTATION.len() {
            if i < Self::BORING_SSLEXTENSION_PERMUTATION.len()
                && Self::BORING_SSLEXTENSION_PERMUTATION[i].0 == value.0
            {
                return Some(i);
            }
            i += 1;
        }
        None
    }
}

impl From<u16> for ExtensionType {
    fn from(value: u16) -> Self {
        Self(value)
    }
}

/// An SSL/TLS protocol version.
#[derive(Copy, Clone, PartialEq, Eq)]
pub struct SslVersion(u16);

impl SslVersion {
    /// SSLv3
    pub const SSL3: SslVersion = SslVersion(ffi::SSL3_VERSION as _);

    /// TLSv1.0
    pub const TLS1: SslVersion = SslVersion(ffi::TLS1_VERSION as _);

    /// TLSv1.1
    pub const TLS1_1: SslVersion = SslVersion(ffi::TLS1_1_VERSION as _);

    /// TLSv1.2
    pub const TLS1_2: SslVersion = SslVersion(ffi::TLS1_2_VERSION as _);

    /// TLSv1.3
    pub const TLS1_3: SslVersion = SslVersion(ffi::TLS1_3_VERSION as _);
}

impl TryFrom<u16> for SslVersion {
    type Error = &'static str;

    fn try_from(value: u16) -> Result<Self, Self::Error> {
        match value as i32 {
            ffi::SSL3_VERSION
            | ffi::TLS1_VERSION
            | ffi::TLS1_1_VERSION
            | ffi::TLS1_2_VERSION
            | ffi::TLS1_3_VERSION => Ok(Self(value)),
            _ => Err("Unknown SslVersion"),
        }
    }
}

impl fmt::Debug for SslVersion {
    fn fmt(&self, f: &mut fmt::Formatter) -> fmt::Result {
        f.write_str(match *self {
            Self::SSL3 => "SSL3",
            Self::TLS1 => "TLS1",
            Self::TLS1_1 => "TLS1_1",
            Self::TLS1_2 => "TLS1_2",
            Self::TLS1_3 => "TLS1_3",
            _ => return write!(f, "{:#06x}", self.0),
        })
    }
}

impl fmt::Display for SslVersion {
    fn fmt(&self, f: &mut fmt::Formatter) -> fmt::Result {
        f.write_str(match *self {
            Self::SSL3 => "SSLv3",
            Self::TLS1 => "TLSv1",
            Self::TLS1_1 => "TLSv1.1",
            Self::TLS1_2 => "TLSv1.2",
            Self::TLS1_3 => "TLSv1.3",
            _ => return write!(f, "unknown ({:#06x})", self.0),
        })
    }
}

/// A signature verification algorithm.
///
/// **WARNING**: The current implementation of `From` is unsound, as it's possible to create an
/// SslSignatureAlgorithm that is not defined by the impl. `From` will be deprecated in favor of
/// `TryFrom` in the next major bump of the library.
#[repr(transparent)]
#[derive(Debug, Copy, Clone, PartialEq, Eq)]
pub struct SslSignatureAlgorithm(u16);

impl SslSignatureAlgorithm {
    pub const RSA_PKCS1_SHA1: SslSignatureAlgorithm =
        SslSignatureAlgorithm(ffi::SSL_SIGN_RSA_PKCS1_SHA1 as _);

    pub const RSA_PKCS1_SHA256: SslSignatureAlgorithm =
        SslSignatureAlgorithm(ffi::SSL_SIGN_RSA_PKCS1_SHA256 as _);

    pub const RSA_PKCS1_SHA384: SslSignatureAlgorithm =
        SslSignatureAlgorithm(ffi::SSL_SIGN_RSA_PKCS1_SHA384 as _);

    pub const RSA_PKCS1_SHA512: SslSignatureAlgorithm =
        SslSignatureAlgorithm(ffi::SSL_SIGN_RSA_PKCS1_SHA512 as _);

    pub const RSA_PKCS1_MD5_SHA1: SslSignatureAlgorithm =
        SslSignatureAlgorithm(ffi::SSL_SIGN_RSA_PKCS1_MD5_SHA1 as _);

    pub const ECDSA_SHA1: SslSignatureAlgorithm =
        SslSignatureAlgorithm(ffi::SSL_SIGN_ECDSA_SHA1 as _);

    pub const ECDSA_SECP256R1_SHA256: SslSignatureAlgorithm =
        SslSignatureAlgorithm(ffi::SSL_SIGN_ECDSA_SECP256R1_SHA256 as _);

    pub const ECDSA_SECP384R1_SHA384: SslSignatureAlgorithm =
        SslSignatureAlgorithm(ffi::SSL_SIGN_ECDSA_SECP384R1_SHA384 as _);

    pub const ECDSA_SECP521R1_SHA512: SslSignatureAlgorithm =
        SslSignatureAlgorithm(ffi::SSL_SIGN_ECDSA_SECP521R1_SHA512 as _);

    pub const RSA_PSS_RSAE_SHA256: SslSignatureAlgorithm =
        SslSignatureAlgorithm(ffi::SSL_SIGN_RSA_PSS_RSAE_SHA256 as _);

    pub const RSA_PSS_RSAE_SHA384: SslSignatureAlgorithm =
        SslSignatureAlgorithm(ffi::SSL_SIGN_RSA_PSS_RSAE_SHA384 as _);

    pub const RSA_PSS_RSAE_SHA512: SslSignatureAlgorithm =
        SslSignatureAlgorithm(ffi::SSL_SIGN_RSA_PSS_RSAE_SHA512 as _);

    pub const ED25519: SslSignatureAlgorithm = SslSignatureAlgorithm(ffi::SSL_SIGN_ED25519 as _);
}

impl From<u16> for SslSignatureAlgorithm {
    fn from(value: u16) -> Self {
        Self(value)
    }
}

/// A TLS Curve.
#[repr(transparent)]
#[derive(Debug, Copy, Clone, PartialEq, Eq)]
pub struct SslCurve(c_int);

impl SslCurve {
    pub const SECP224R1: SslCurve = SslCurve(ffi::SSL_CURVE_SECP224R1 as _);

    pub const SECP256R1: SslCurve = SslCurve(ffi::SSL_CURVE_SECP256R1 as _);

    pub const SECP384R1: SslCurve = SslCurve(ffi::SSL_CURVE_SECP384R1 as _);

    pub const SECP521R1: SslCurve = SslCurve(ffi::SSL_CURVE_SECP521R1 as _);

    pub const X25519: SslCurve = SslCurve(ffi::SSL_CURVE_X25519 as _);

<<<<<<< HEAD
    pub const FFDHE2048: SslCurve = SslCurve(ffi::SSL_CURVE_DHE2048 as _);

    pub const FFDHE3072: SslCurve = SslCurve(ffi::SSL_CURVE_DHE3072 as _);

    #[cfg(not(feature = "fips"))]
    pub const X25519_KYBER768_DRAFT00: SslCurve =
        SslCurve(ffi::SSL_CURVE_X25519_KYBER768_DRAFT00 as _);

    #[cfg(feature = "pq-experimental")]
    pub const X25519_MLKEM768: SslCurve = SslCurve(ffi::SSL_CURVE_X25519_MLKEM768 as _);

    #[cfg(feature = "pq-experimental")]
=======
    #[cfg(not(any(feature = "fips", feature = "fips-no-compat")))]
    pub const X25519_KYBER768_DRAFT00: SslCurve =
        SslCurve(ffi::SSL_CURVE_X25519_KYBER768_DRAFT00 as _);

    #[cfg(all(not(feature = "fips"), feature = "pq-experimental"))]
>>>>>>> d5bd85b3
    pub const X25519_KYBER768_DRAFT00_OLD: SslCurve =
        SslCurve(ffi::SSL_CURVE_X25519_KYBER768_DRAFT00_OLD as _);

    #[cfg(all(not(feature = "fips"), feature = "pq-experimental"))]
    pub const X25519_KYBER512_DRAFT00: SslCurve =
        SslCurve(ffi::SSL_CURVE_X25519_KYBER512_DRAFT00 as _);

    #[cfg(all(not(feature = "fips"), feature = "pq-experimental"))]
    pub const P256_KYBER768_DRAFT00: SslCurve = SslCurve(ffi::SSL_CURVE_P256_KYBER768_DRAFT00 as _);

    /// Returns the curve name
    #[corresponds(SSL_get_curve_name)]
    pub fn name(&self) -> Option<&'static str> {
        unsafe {
            let ptr = ffi::SSL_get_curve_name(self.0 as u16);
            if ptr.is_null() {
                return None;
            }

            CStr::from_ptr(ptr).to_str().ok()
        }
    }

    // We need to allow dead_code here because `SslRef::set_curves` is conditionally compiled
    // against the absence of the `kx-safe-default` feature and thus this function is never used.
    //
    // **NOTE**: This function only exists because the version of boringssl we currently use does
    // not expose SSL_CTX_set1_group_ids. Because `SslRef::curve()` returns the public SSL_CURVE id
    // as opposed to the internal NID, but `SslContextBuilder::set_curves()` requires the internal
    // NID, we need this mapping in place to avoid breaking changes to the public API. Once the
    // underlying boringssl version is upgraded, this should be removed in favor of the new
    // SSL_CTX_set1_group_ids API.
    #[allow(dead_code)]
    fn nid(&self) -> Option<c_int> {
        match self.0 {
            ffi::SSL_CURVE_SECP224R1 => Some(ffi::NID_secp224r1),
            ffi::SSL_CURVE_SECP256R1 => Some(ffi::NID_X9_62_prime256v1),
            ffi::SSL_CURVE_SECP384R1 => Some(ffi::NID_secp384r1),
            ffi::SSL_CURVE_SECP521R1 => Some(ffi::NID_secp521r1),
            ffi::SSL_CURVE_X25519 => Some(ffi::NID_X25519),
            #[cfg(not(any(feature = "fips", feature = "fips-no-compat")))]
            ffi::SSL_CURVE_X25519_KYBER768_DRAFT00 => Some(ffi::NID_X25519Kyber768Draft00),
            #[cfg(all(not(feature = "fips"), feature = "pq-experimental"))]
            ffi::SSL_CURVE_X25519_KYBER768_DRAFT00_OLD => Some(ffi::NID_X25519Kyber768Draft00Old),
            #[cfg(all(not(feature = "fips"), feature = "pq-experimental"))]
            ffi::SSL_CURVE_X25519_KYBER512_DRAFT00 => Some(ffi::NID_X25519Kyber512Draft00),
            #[cfg(all(not(feature = "fips"), feature = "pq-experimental"))]
            ffi::SSL_CURVE_P256_KYBER768_DRAFT00 => Some(ffi::NID_P256Kyber768Draft00),
            #[cfg(all(not(feature = "fips"), feature = "pq-experimental"))]
            ffi::SSL_CURVE_X25519_MLKEM768 => Some(ffi::NID_X25519MLKEM768),
            ffi::SSL_CURVE_DHE2048 => Some(ffi::NID_ffdhe2048),
            ffi::SSL_CURVE_DHE3072 => Some(ffi::NID_ffdhe3072),
            _ => None,
        }
    }
}

/// A compliance policy.
#[derive(Debug, Copy, Clone, PartialEq, Eq)]
#[cfg(not(feature = "fips-compat"))]
pub struct CompliancePolicy(ffi::ssl_compliance_policy_t);

#[cfg(not(feature = "fips-compat"))]
impl CompliancePolicy {
    /// Does nothing, however setting this does not undo other policies, so trying to set this is an error.
    pub const NONE: Self = Self(ffi::ssl_compliance_policy_t::ssl_compliance_policy_none);

    /// Configures a TLS connection to try and be compliant with NIST requirements, but does not guarantee success.
    /// This policy can be called even if Boring is not built with FIPS.
    pub const FIPS_202205: Self =
        Self(ffi::ssl_compliance_policy_t::ssl_compliance_policy_fips_202205);

    /// Partially configures a TLS connection to be compliant with WPA3. Callers must enforce certificate chain requirements themselves.
    /// Use of this policy is less secure than the default and not recommended.
    pub const WPA3_192_202304: Self =
        Self(ffi::ssl_compliance_policy_t::ssl_compliance_policy_wpa3_192_202304);
}

// IANA assigned identifier of compression algorithm. See https://www.rfc-editor.org/rfc/rfc8879.html#name-compression-algorithms
#[derive(Debug, Copy, Clone, PartialEq, Eq)]
pub struct CertificateCompressionAlgorithm(u16);

impl CertificateCompressionAlgorithm {
    pub const ZLIB: Self = Self(ffi::TLSEXT_cert_compression_zlib as u16);

    pub const BROTLI: Self = Self(ffi::TLSEXT_cert_compression_brotli as u16);
}

/// A standard implementation of protocol selection for Application Layer Protocol Negotiation
/// (ALPN).
///
/// `server` should contain the server's list of supported protocols and `client` the client's. They
/// must both be in the ALPN wire format. See the documentation for
/// [`SslContextBuilder::set_alpn_protos`] for details.
///
/// It will select the first protocol supported by the server which is also supported by the client.
///
/// [`SslContextBuilder::set_alpn_protos`]: struct.SslContextBuilder.html#method.set_alpn_protos
#[corresponds(SSL_select_next_proto)]
pub fn select_next_proto<'a>(server: &'a [u8], client: &'a [u8]) -> Option<&'a [u8]> {
    if server.is_empty() || client.is_empty() {
        return None;
    }

    unsafe {
        let mut out = ptr::null_mut();
        let mut outlen = 0;
        let r = ffi::SSL_select_next_proto(
            &mut out,
            &mut outlen,
            server.as_ptr(),
            server.len() as c_uint,
            client.as_ptr(),
            client.len() as c_uint,
        );

        if r == ffi::OPENSSL_NPN_NEGOTIATED {
            Some(slice::from_raw_parts(out as *const u8, outlen as usize))
        } else {
            None
        }
    }
}

/// Options controlling the behavior of the info callback.
#[derive(Debug, PartialEq, Eq, Clone, Copy, PartialOrd, Ord, Hash)]
pub struct SslInfoCallbackMode(i32);

impl SslInfoCallbackMode {
    /// Signaled for each alert received, warning or fatal.
    pub const READ_ALERT: Self = Self(ffi::SSL_CB_READ_ALERT);

    /// Signaled for each alert sent, warning or fatal.
    pub const WRITE_ALERT: Self = Self(ffi::SSL_CB_WRITE_ALERT);

    /// Signaled when a handshake begins.
    pub const HANDSHAKE_START: Self = Self(ffi::SSL_CB_HANDSHAKE_START);

    /// Signaled when a handshake completes successfully.
    pub const HANDSHAKE_DONE: Self = Self(ffi::SSL_CB_HANDSHAKE_DONE);

    /// Signaled when a handshake progresses to a new state.
    pub const ACCEPT_LOOP: Self = Self(ffi::SSL_CB_ACCEPT_LOOP);

    /// Signaled when the current iteration of the server-side handshake state machine completes.
    pub const ACCEPT_EXIT: Self = Self(ffi::SSL_CB_ACCEPT_EXIT);

    /// Signaled when the current iteration of the client-side handshake state machine completes.
    pub const CONNECT_EXIT: Self = Self(ffi::SSL_CB_CONNECT_EXIT);
}

/// The `value` argument to an info callback. The most-significant byte is the alert level, while
/// the least significant byte is the alert itself.
#[derive(Debug, PartialEq, Eq, Clone, Copy, PartialOrd, Ord, Hash)]
pub enum SslInfoCallbackValue {
    /// The unit value (1). Some BoringSSL info callback modes, like ACCEPT_LOOP, always call the
    /// callback with `value` set to the unit value. If the [`SslInfoCallbackValue`] is a
    /// `Unit`, it can safely be disregarded.
    Unit,
    /// An alert. See [`SslInfoCallbackAlert`] for details on how to manipulate the alert. This
    /// variant should only be present if the info callback was called with a `READ_ALERT` or
    /// `WRITE_ALERT` mode.
    Alert(SslInfoCallbackAlert),
}

#[derive(Hash, Copy, Clone, PartialOrd, Ord, Eq, PartialEq, Debug)]
pub struct SslInfoCallbackAlert(c_int);

impl SslInfoCallbackAlert {
    /// The level of the SSL alert.
    pub fn alert_level(&self) -> Ssl3AlertLevel {
        let value = self.0 >> 8;
        Ssl3AlertLevel(value)
    }

    /// The value of the SSL alert.
    pub fn alert(&self) -> SslAlert {
        let value = self.0 & (u8::MAX as i32);
        SslAlert(value)
    }
}

#[derive(Debug, Copy, Clone, PartialEq, Eq)]
pub struct Ssl3AlertLevel(c_int);

impl Ssl3AlertLevel {
    pub const WARNING: Ssl3AlertLevel = Self(ffi::SSL3_AL_WARNING);
    pub const FATAL: Ssl3AlertLevel = Self(ffi::SSL3_AL_FATAL);
}

/// A builder for `SslContext`s.
pub struct SslContextBuilder {
    ctx: SslContext,
}

impl SslContextBuilder {
    /// Creates a new `SslContextBuilder`.
    #[corresponds(SSL_CTX_new)]
    pub fn new(method: SslMethod) -> Result<SslContextBuilder, ErrorStack> {
        unsafe {
            init();
            let ctx = cvt_p(ffi::SSL_CTX_new(method.as_ptr()))?;

            Ok(SslContextBuilder::from_ptr(ctx))
        }
    }

    /// Creates an `SslContextBuilder` from a pointer to a raw OpenSSL value.
    ///
    /// # Safety
    ///
    /// The caller must ensure that the pointer is valid and uniquely owned by the builder.
    pub unsafe fn from_ptr(ctx: *mut ffi::SSL_CTX) -> SslContextBuilder {
        SslContextBuilder {
            ctx: SslContext::from_ptr(ctx),
        }
    }

    /// Returns a pointer to the raw OpenSSL value.
    pub fn as_ptr(&self) -> *mut ffi::SSL_CTX {
        self.ctx.as_ptr()
    }

    /// Registers a certificate verification callback that replaces the default verification
    /// process.
    ///
    /// The callback returns true if the certificate chain is valid, and false if not.
    /// A viable verification result value (either `Ok(())` or an `Err(X509VerifyError)`) must be
    /// reflected in the error member of `X509StoreContextRef`, which can be done by calling
    /// `X509StoreContextRef::set_error`. However, the callback's return value determines
    /// whether the chain is accepted or not.
    ///
    /// *Warning*: Providing a complete verification procedure is a complex task. See
    /// https://docs.openssl.org/master/man3/SSL_CTX_set_cert_verify_callback/#notes for more
    /// information.
    ///
    /// TODO: Add the ability to unset the callback by either adding a new function or wrapping the
    /// callback in an `Option`.
    ///
    /// # Panics
    ///
    /// This method panics if this `SslContext` is associated with a RPK context.
    #[corresponds(SSL_CTX_set_cert_verify_callback)]
    pub fn set_cert_verify_callback<F>(&mut self, callback: F)
    where
        F: Fn(&mut X509StoreContextRef) -> bool + 'static + Sync + Send,
    {
        // NOTE(jlarisch): Q: Why don't we wrap the callback in an Arc, since
        // `set_verify_callback` does?
        // A: I don't think that Arc is necessary, and I don't think one is necessary here.
        // There's no way to get a mutable reference to the `Ssl` or `SslContext`, which
        // is what you need to register a new callback.
        // See the NOTE in `ssl_raw_verify` for confirmation.
        self.replace_ex_data(SslContext::cached_ex_index::<F>(), callback);
        unsafe {
            ffi::SSL_CTX_set_cert_verify_callback(
                self.as_ptr(),
                Some(raw_cert_verify::<F>),
                ptr::null_mut(),
            );
        }
    }

    /// Configures the certificate verification method for new connections.
    #[corresponds(SSL_CTX_set_verify)]
    pub fn set_verify(&mut self, mode: SslVerifyMode) {
        unsafe {
            ffi::SSL_CTX_set_verify(self.as_ptr(), mode.bits() as c_int, None);
        }
    }

    /// Configures the certificate verification method for new connections and
    /// registers a verification callback.
    ///
    /// *Warning*: This callback does not replace the default certificate verification
    /// process and is, instead, called multiple times in the course of that process.
    /// It is very difficult to implement this callback correctly, without inadvertently
    /// relying on implementation details or making incorrect assumptions about when the
    /// callback is called.
    ///
    /// Instead, use [`SslContextBuilder::set_custom_verify_callback`] to customize certificate verification.
    /// Those callbacks can inspect the peer-sent chain, call [`X509StoreContextRef::verify_cert`]
    /// and inspect the result, or perform other operations more straightforwardly.
    ///
    /// # Panics
    ///
    /// This method panics if this `Ssl` is associated with a RPK context.
    #[corresponds(SSL_CTX_set_verify)]
    pub fn set_verify_callback<F>(&mut self, mode: SslVerifyMode, callback: F)
    where
        F: Fn(bool, &mut X509StoreContextRef) -> bool + 'static + Sync + Send,
    {
        unsafe {
            self.replace_ex_data(SslContext::cached_ex_index::<F>(), callback);
            ffi::SSL_CTX_set_verify(self.as_ptr(), mode.bits() as c_int, Some(raw_verify::<F>));
        }
    }

    /// Configures certificate verification.
    ///
    /// The callback should return `Ok(())` if the certificate is valid.
    /// If the certificate is invalid, the callback should return `SslVerifyError::Invalid(alert)`.
    /// Some useful alerts include [`SslAlert::CERTIFICATE_EXPIRED`], [`SslAlert::CERTIFICATE_REVOKED`],
    /// [`SslAlert::UNKNOWN_CA`], [`SslAlert::BAD_CERTIFICATE`], [`SslAlert::CERTIFICATE_UNKNOWN`],
    /// and [`SslAlert::INTERNAL_ERROR`]. See RFC 5246 section 7.2.2 for their precise meanings.
    ///
    /// To verify a certificate asynchronously, the callback may return `Err(SslVerifyError::Retry)`.
    /// The handshake will then pause with an error with code [`ErrorCode::WANT_CERTIFICATE_VERIFY`].
    ///
    /// # Panics
    ///
    /// This method panics if this `Ssl` is associated with a RPK context.
    #[corresponds(SSL_CTX_set_custom_verify)]
    pub fn set_custom_verify_callback<F>(&mut self, mode: SslVerifyMode, callback: F)
    where
        F: Fn(&mut SslRef) -> Result<(), SslVerifyError> + 'static + Sync + Send,
    {
        unsafe {
            self.replace_ex_data(SslContext::cached_ex_index::<F>(), callback);
            ffi::SSL_CTX_set_custom_verify(
                self.as_ptr(),
                mode.bits() as c_int,
                Some(raw_custom_verify::<F>),
            );
        }
    }

    /// Configures the server name indication (SNI) callback for new connections.
    ///
    /// SNI is used to allow a single server to handle requests for multiple domains, each of which
    /// has its own certificate chain and configuration.
    ///
    /// Obtain the server name with the `servername` method and then set the corresponding context
    /// with `set_ssl_context`
    ///
    // FIXME tlsext prefix?
    #[corresponds(SSL_CTX_set_tlsext_servername_callback)]
    pub fn set_servername_callback<F>(&mut self, callback: F)
    where
        F: Fn(&mut SslRef, &mut SslAlert) -> Result<(), SniError> + 'static + Sync + Send,
    {
        unsafe {
            // The SNI callback is somewhat unique in that the callback associated with the original
            // context associated with an SSL can be used even if the SSL's context has been swapped
            // out. When that happens, we wouldn't be able to look up the callback's state in the
            // context's ex data. Instead, pass the pointer directly as the servername arg. It's
            // still stored in ex data to manage the lifetime.

            let callback_index = SslContext::cached_ex_index::<F>();

            self.ctx.replace_ex_data(callback_index, callback);

            let arg = self.ctx.ex_data(callback_index).unwrap() as *const F as *mut c_void;

            ffi::SSL_CTX_set_tlsext_servername_arg(self.as_ptr(), arg);
            ffi::SSL_CTX_set_tlsext_servername_callback(self.as_ptr(), Some(raw_sni::<F>));
        }
    }

    /// Sets the certificate verification depth.
    ///
    /// If the peer's certificate chain is longer than this value, verification will fail.
    #[corresponds(SSL_CTX_set_verify_depth)]
    pub fn set_verify_depth(&mut self, depth: u32) {
        unsafe {
            ffi::SSL_CTX_set_verify_depth(self.as_ptr(), depth as c_int);
        }
    }

    /// Sets a custom certificate store for verifying peer certificates.
    #[corresponds(SSL_CTX_set0_verify_cert_store)]
    pub fn set_verify_cert_store(&mut self, cert_store: X509Store) -> Result<(), ErrorStack> {
        unsafe {
            cvt(
                ffi::SSL_CTX_set0_verify_cert_store(self.as_ptr(), cert_store.into_ptr()) as c_int,
            )?;

            Ok(())
        }
    }

    /// Sets a custom certificate store for verifying peer certificates.
    #[corresponds(SSL_CTX_set1_verify_cert_store)]
    pub fn set_verify_cert_store_ref(
        &mut self,
        cert_store: &'static X509Store,
    ) -> Result<(), ErrorStack> {
        unsafe {
            cvt(ffi::SSL_CTX_set1_verify_cert_store(self.as_ptr(), cert_store.as_ptr()) as c_int)?;

            Ok(())
        }
    }

    /// Replaces the context's certificate store.
    #[corresponds(SSL_CTX_set_cert_store)]
    pub fn set_cert_store(&mut self, cert_store: X509Store) {
        unsafe {
            ffi::SSL_CTX_set_cert_store(self.as_ptr(), cert_store.into_ptr());
        }
    }

    /// Controls read ahead behavior.
    ///
    /// If enabled, OpenSSL will read as much data as is available from the underlying stream,
    /// instead of a single record at a time.
    ///
    /// It has no effect when used with DTLS.
    #[corresponds(SSL_CTX_set_read_ahead)]
    pub fn set_read_ahead(&mut self, read_ahead: bool) {
        unsafe {
            ffi::SSL_CTX_set_read_ahead(self.as_ptr(), read_ahead as c_int);
        }
    }

    /// Sets the mode used by the context, returning the new bit-mask after adding mode.
    #[corresponds(SSL_CTX_set_mode)]
    pub fn set_mode(&mut self, mode: SslMode) -> SslMode {
        let bits = unsafe { ffi::SSL_CTX_set_mode(self.as_ptr(), mode.bits()) };
        SslMode::from_bits_retain(bits)
    }

    /// Sets the parameters to be used during ephemeral Diffie-Hellman key exchange.
    #[corresponds(SSL_CTX_set_tmp_dh)]
    pub fn set_tmp_dh(&mut self, dh: &DhRef<Params>) -> Result<(), ErrorStack> {
        unsafe { cvt(ffi::SSL_CTX_set_tmp_dh(self.as_ptr(), dh.as_ptr()) as c_int).map(|_| ()) }
    }

    /// Sets the parameters to be used during ephemeral elliptic curve Diffie-Hellman key exchange.
    #[corresponds(SSL_CTX_set_tmp_ecdh)]
    pub fn set_tmp_ecdh(&mut self, key: &EcKeyRef<Params>) -> Result<(), ErrorStack> {
        unsafe { cvt(ffi::SSL_CTX_set_tmp_ecdh(self.as_ptr(), key.as_ptr()) as c_int).map(|_| ()) }
    }

    /// Use the default locations of trusted certificates for verification.
    ///
    /// These locations are read from the `SSL_CERT_FILE` and `SSL_CERT_DIR` environment variables
    /// if present, or defaults specified at OpenSSL build time otherwise.
    #[corresponds(SSL_CTX_set_default_verify_paths)]
    pub fn set_default_verify_paths(&mut self) -> Result<(), ErrorStack> {
        unsafe { cvt(ffi::SSL_CTX_set_default_verify_paths(self.as_ptr())).map(|_| ()) }
    }

    /// Loads trusted root certificates from a file.
    ///
    /// The file should contain a sequence of PEM-formatted CA certificates.
    #[corresponds(SSL_CTX_load_verify_locations)]
    pub fn set_ca_file<P: AsRef<Path>>(&mut self, file: P) -> Result<(), ErrorStack> {
        let file = CString::new(file.as_ref().as_os_str().to_str().unwrap()).unwrap();
        unsafe {
            cvt(ffi::SSL_CTX_load_verify_locations(
                self.as_ptr(),
                file.as_ptr() as *const _,
                ptr::null(),
            ))
            .map(|_| ())
        }
    }

    /// Sets the list of CA names sent to the client.
    ///
    /// The CA certificates must still be added to the trust root - they are not automatically set
    /// as trusted by this method.
    #[corresponds(SSL_CTX_set_client_CA_list)]
    pub fn set_client_ca_list(&mut self, list: Stack<X509Name>) {
        unsafe {
            ffi::SSL_CTX_set_client_CA_list(self.as_ptr(), list.as_ptr());
            mem::forget(list);
        }
    }

    /// Add the provided CA certificate to the list sent by the server to the client when
    /// requesting client-side TLS authentication.
    #[corresponds(SSL_CTX_add_client_CA)]
    pub fn add_client_ca(&mut self, cacert: &X509Ref) -> Result<(), ErrorStack> {
        unsafe { cvt(ffi::SSL_CTX_add_client_CA(self.as_ptr(), cacert.as_ptr())).map(|_| ()) }
    }

    /// Set the context identifier for sessions.
    ///
    /// This value identifies the server's session cache to clients, telling them when they're
    /// able to reuse sessions. It should be set to a unique value per server, unless multiple
    /// servers share a session cache.
    ///
    /// This value should be set when using client certificates, or each request will fail its
    /// handshake and need to be restarted.
    #[corresponds(SSL_CTX_set_session_id_context)]
    pub fn set_session_id_context(&mut self, sid_ctx: &[u8]) -> Result<(), ErrorStack> {
        unsafe {
            assert!(sid_ctx.len() <= c_uint::MAX as usize);
            cvt(ffi::SSL_CTX_set_session_id_context(
                self.as_ptr(),
                sid_ctx.as_ptr(),
                sid_ctx.len(),
            ))
            .map(|_| ())
        }
    }

    /// Loads a leaf certificate from a file.
    ///
    /// Only a single certificate will be loaded - use `add_extra_chain_cert` to add the remainder
    /// of the certificate chain, or `set_certificate_chain_file` to load the entire chain from a
    /// single file.
    #[corresponds(SSL_CTX_use_certificate_file)]
    pub fn set_certificate_file<P: AsRef<Path>>(
        &mut self,
        file: P,
        file_type: SslFiletype,
    ) -> Result<(), ErrorStack> {
        let file = CString::new(file.as_ref().as_os_str().to_str().unwrap()).unwrap();
        unsafe {
            cvt(ffi::SSL_CTX_use_certificate_file(
                self.as_ptr(),
                file.as_ptr() as *const _,
                file_type.as_raw(),
            ))
            .map(|_| ())
        }
    }

    /// Loads a certificate chain from a file.
    ///
    /// The file should contain a sequence of PEM-formatted certificates, the first being the leaf
    /// certificate, and the remainder forming the chain of certificates up to and including the
    /// trusted root certificate.
    #[corresponds(SSL_CTX_use_certificate_chain_file)]
    pub fn set_certificate_chain_file<P: AsRef<Path>>(
        &mut self,
        file: P,
    ) -> Result<(), ErrorStack> {
        let file = CString::new(file.as_ref().as_os_str().to_str().unwrap()).unwrap();
        unsafe {
            cvt(ffi::SSL_CTX_use_certificate_chain_file(
                self.as_ptr(),
                file.as_ptr() as *const _,
            ))
            .map(|_| ())
        }
    }

    /// Sets the leaf certificate.
    ///
    /// Use `add_extra_chain_cert` to add the remainder of the certificate chain.
    #[corresponds(SSL_CTX_use_certificate)]
    pub fn set_certificate(&mut self, cert: &X509Ref) -> Result<(), ErrorStack> {
        unsafe { cvt(ffi::SSL_CTX_use_certificate(self.as_ptr(), cert.as_ptr())).map(|_| ()) }
    }

    /// Appends a certificate to the certificate chain.
    ///
    /// This chain should contain all certificates necessary to go from the certificate specified by
    /// `set_certificate` to a trusted root.
    #[corresponds(SSL_CTX_add_extra_chain_cert)]
    pub fn add_extra_chain_cert(&mut self, cert: X509) -> Result<(), ErrorStack> {
        unsafe {
            cvt(ffi::SSL_CTX_add_extra_chain_cert(self.as_ptr(), cert.into_ptr()) as c_int)?;
            Ok(())
        }
    }

    /// Loads the private key from a file.
    #[corresponds(SSL_CTX_use_PrivateKey_file)]
    pub fn set_private_key_file<P: AsRef<Path>>(
        &mut self,
        file: P,
        file_type: SslFiletype,
    ) -> Result<(), ErrorStack> {
        let file = CString::new(file.as_ref().as_os_str().to_str().unwrap()).unwrap();
        unsafe {
            cvt(ffi::SSL_CTX_use_PrivateKey_file(
                self.as_ptr(),
                file.as_ptr() as *const _,
                file_type.as_raw(),
            ))
            .map(|_| ())
        }
    }

    /// Sets the private key.
    #[corresponds(SSL_CTX_use_PrivateKey)]
    pub fn set_private_key<T>(&mut self, key: &PKeyRef<T>) -> Result<(), ErrorStack>
    where
        T: HasPrivate,
    {
        unsafe { cvt(ffi::SSL_CTX_use_PrivateKey(self.as_ptr(), key.as_ptr())).map(|_| ()) }
    }

    /// Sets whether a certificate compression algorithm should be used.
    #[cfg(feature = "cert-compression")]
    #[corresponds(SSL_CTX_add_cert_compression_alg)]
    pub fn add_cert_compression_alg(
        &mut self,
        alg: CertCompressionAlgorithm,
    ) -> Result<(), ErrorStack> {
        unsafe {
            cvt(ffi::SSL_CTX_add_cert_compression_alg(
                self.as_ptr(),
                alg as _,
                alg.compression_fn(),
                alg.decompression_fn(),
            ))
            .map(|_| ())
        }
    }

    /// Sets the list of supported ciphers for protocols before TLSv1.3.
    ///
    /// The `set_ciphersuites` method controls the cipher suites for TLSv1.3 in OpenSSL.
    /// BoringSSL doesn't implement `set_ciphersuites`.
    /// See https://github.com/google/boringssl/blob/master/include/openssl/ssl.h#L1542-L1544
    ///
    /// See [`ciphers`] for details on the format.
    ///
    /// [`ciphers`]: https://www.openssl.org/docs/manmaster/apps/ciphers.html
    #[corresponds(SSL_CTX_set_cipher_list)]
    pub fn set_cipher_list(&mut self, cipher_list: &str) -> Result<(), ErrorStack> {
        let cipher_list = CString::new(cipher_list).unwrap();
        unsafe {
            cvt(ffi::SSL_CTX_set_cipher_list(
                self.as_ptr(),
                cipher_list.as_ptr() as *const _,
            ))
            .map(|_| ())
        }
    }

    /// Gets the list of supported ciphers for protocols before TLSv1.3.
    ///
    /// See [`ciphers`] for details on the format
    ///
    /// [`ciphers`]: https://www.openssl.org/docs/manmaster/man1/ciphers.html
    #[corresponds(SSL_CTX_get_ciphers)]
    pub fn ciphers(&self) -> Option<&StackRef<SslCipher>> {
        self.ctx.ciphers()
    }

    /// Sets the options used by the context, returning the old set.
    ///
    /// # Note
    ///
    /// This *enables* the specified options, but does not disable unspecified options. Use
    /// `clear_options` for that.
    #[corresponds(SSL_CTX_set_options)]
    pub fn set_options(&mut self, option: SslOptions) -> SslOptions {
        let bits = unsafe { ffi::SSL_CTX_set_options(self.as_ptr(), option.bits()) };
        SslOptions::from_bits_retain(bits)
    }

    /// Returns the options used by the context.
    #[corresponds(SSL_CTX_get_options)]
    pub fn options(&self) -> SslOptions {
        let bits = unsafe { ffi::SSL_CTX_get_options(self.as_ptr()) };
        SslOptions::from_bits_retain(bits)
    }

    /// Clears the options used by the context, returning the old set.
    #[corresponds(SSL_CTX_clear_options)]
    pub fn clear_options(&mut self, option: SslOptions) -> SslOptions {
        let bits = unsafe { ffi::SSL_CTX_clear_options(self.as_ptr(), option.bits()) };
        SslOptions::from_bits_retain(bits)
    }

    /// Sets the minimum supported protocol version.
    ///
    /// If version is `None`, the default minimum version is used. For BoringSSL this defaults to
    /// TLS 1.0.
    #[corresponds(SSL_CTX_set_min_proto_version)]
    pub fn set_min_proto_version(&mut self, version: Option<SslVersion>) -> Result<(), ErrorStack> {
        unsafe {
            cvt(ffi::SSL_CTX_set_min_proto_version(
                self.as_ptr(),
                version.map_or(0, |v| v.0 as _),
            ))
            .map(|_| ())
        }
    }

    /// Sets the maximum supported protocol version.
    ///
    /// If version is `None`, the default maximum version is used. For BoringSSL this is TLS 1.3.
    #[corresponds(SSL_CTX_set_max_proto_version)]
    pub fn set_max_proto_version(&mut self, version: Option<SslVersion>) -> Result<(), ErrorStack> {
        unsafe {
            cvt(ffi::SSL_CTX_set_max_proto_version(
                self.as_ptr(),
                version.map_or(0, |v| v.0 as _),
            ))
            .map(|_| ())
        }
    }

    /// Gets the minimum supported protocol version.
    #[corresponds(SSL_CTX_get_min_proto_version)]
    pub fn min_proto_version(&mut self) -> Option<SslVersion> {
        unsafe {
            let r = ffi::SSL_CTX_get_min_proto_version(self.as_ptr());
            if r == 0 {
                None
            } else {
                Some(SslVersion(r))
            }
        }
    }

    /// Gets the maximum supported protocol version.
    #[corresponds(SSL_CTX_get_max_proto_version)]
    pub fn max_proto_version(&mut self) -> Option<SslVersion> {
        unsafe {
            let r = ffi::SSL_CTX_get_max_proto_version(self.as_ptr());
            if r == 0 {
                None
            } else {
                Some(SslVersion(r))
            }
        }
    }

    /// Sets the protocols to sent to the server for Application Layer Protocol Negotiation (ALPN).
    ///
    /// The input must be in ALPN "wire format". It consists of a sequence of supported protocol
    /// names prefixed by their byte length. For example, the protocol list consisting of `spdy/1`
    /// and `http/1.1` is encoded as `b"\x06spdy/1\x08http/1.1"`. The protocols are ordered by
    /// preference.
    #[corresponds(SSL_CTX_set_alpn_protos)]
    pub fn set_alpn_protos(&mut self, protocols: &[u8]) -> Result<(), ErrorStack> {
        unsafe {
            #[cfg_attr(not(feature = "fips-compat"), allow(clippy::unnecessary_cast))]
            {
                assert!(protocols.len() <= ProtosLen::MAX as usize);
            }
            let r = ffi::SSL_CTX_set_alpn_protos(
                self.as_ptr(),
                protocols.as_ptr(),
                protocols.len() as ProtosLen,
            );
            // fun fact, SSL_CTX_set_alpn_protos has a reversed return code D:
            if r == 0 {
                Ok(())
            } else {
                Err(ErrorStack::get())
            }
        }
    }

    /// Enables the DTLS extension "use_srtp" as defined in RFC5764.
    #[corresponds(SSL_CTX_set_tlsext_use_srtp)]
    pub fn set_tlsext_use_srtp(&mut self, protocols: &str) -> Result<(), ErrorStack> {
        unsafe {
            let cstr = CString::new(protocols).unwrap();

            let r = ffi::SSL_CTX_set_tlsext_use_srtp(self.as_ptr(), cstr.as_ptr());
            // fun fact, set_tlsext_use_srtp has a reversed return code D:
            if r == 0 {
                Ok(())
            } else {
                Err(ErrorStack::get())
            }
        }
    }

    /// Sets the callback used by a server to select a protocol for Application Layer Protocol
    /// Negotiation (ALPN).
    ///
    /// The callback is provided with the client's protocol list in ALPN wire format. See the
    /// documentation for [`SslContextBuilder::set_alpn_protos`] for details. It should return one
    /// of those protocols on success. The [`select_next_proto`] function implements the standard
    /// protocol selection algorithm.
    ///
    /// [`SslContextBuilder::set_alpn_protos`]: struct.SslContextBuilder.html#method.set_alpn_protos
    /// [`select_next_proto`]: fn.select_next_proto.html
    #[corresponds(SSL_CTX_set_alpn_select_cb)]
    pub fn set_alpn_select_callback<F>(&mut self, callback: F)
    where
        F: for<'a> Fn(&mut SslRef, &'a [u8]) -> Result<&'a [u8], AlpnError> + 'static + Sync + Send,
    {
        unsafe {
            self.replace_ex_data(SslContext::cached_ex_index::<F>(), callback);
            ffi::SSL_CTX_set_alpn_select_cb(
                self.as_ptr(),
                Some(callbacks::raw_alpn_select::<F>),
                ptr::null_mut(),
            );
        }
    }

    /// Sets a callback that is called before most ClientHello processing and before the decision whether
    /// to resume a session is made. The callback may inspect the ClientHello and configure the
    /// connection.
    #[corresponds(SSL_CTX_set_select_certificate_cb)]
    pub fn set_select_certificate_callback<F>(&mut self, callback: F)
    where
        F: Fn(ClientHello<'_>) -> Result<(), SelectCertError> + Sync + Send + 'static,
    {
        unsafe {
            self.replace_ex_data(SslContext::cached_ex_index::<F>(), callback);
            ffi::SSL_CTX_set_select_certificate_cb(
                self.as_ptr(),
                Some(callbacks::raw_select_cert::<F>),
            );
        }
    }

    /// Registers a certificate compression algorithm.
    ///
    /// Corresponds to [`SSL_CTX_add_cert_compression_alg`].
    ///
    /// [`SSL_CTX_add_cert_compression_alg`]: https://commondatastorage.googleapis.com/chromium-boringssl-docs/ssl.h.html#SSL_CTX_add_cert_compression_alg
    pub fn add_certificate_compression_algorithm<C>(
        &mut self,
        compressor: C,
    ) -> Result<(), ErrorStack>
    where
        C: CertificateCompressor,
    {
        const {
            assert!(C::CAN_COMPRESS || C::CAN_DECOMPRESS, "Either compression or decompression must be supported for algorithm to be registered")
        };
        let success = unsafe {
            ffi::SSL_CTX_add_cert_compression_alg(
                self.as_ptr(),
                C::ALGORITHM.0,
                const {
                    if C::CAN_COMPRESS {
                        Some(callbacks::raw_ssl_cert_compress::<C>)
                    } else {
                        None
                    }
                },
                const {
                    if C::CAN_DECOMPRESS {
                        Some(callbacks::raw_ssl_cert_decompress::<C>)
                    } else {
                        None
                    }
                },
            ) == 1
        };
        if !success {
            return Err(ErrorStack::get());
        }
        self.replace_ex_data(SslContext::cached_ex_index::<C>(), compressor);
        Ok(())
    }

    /// Configures a custom private key method on the context.
    ///
    /// See [`PrivateKeyMethod`] for more details.
    #[corresponds(SSL_CTX_set_private_key_method)]
    pub fn set_private_key_method<M>(&mut self, method: M)
    where
        M: PrivateKeyMethod,
    {
        unsafe {
            self.replace_ex_data(SslContext::cached_ex_index::<M>(), method);

            ffi::SSL_CTX_set_private_key_method(
                self.as_ptr(),
                &ffi::SSL_PRIVATE_KEY_METHOD {
                    sign: Some(callbacks::raw_sign::<M>),
                    decrypt: Some(callbacks::raw_decrypt::<M>),
                    complete: Some(callbacks::raw_complete::<M>),
                },
            )
        }
    }

    /// Checks for consistency between the private key and certificate.
    #[corresponds(SSL_CTX_check_private_key)]
    pub fn check_private_key(&self) -> Result<(), ErrorStack> {
        unsafe { cvt(ffi::SSL_CTX_check_private_key(self.as_ptr())).map(|_| ()) }
    }

    /// Returns a shared reference to the context's certificate store.
    #[corresponds(SSL_CTX_get_cert_store)]
    pub fn cert_store(&self) -> &X509StoreBuilderRef {
        unsafe { X509StoreBuilderRef::from_ptr(ffi::SSL_CTX_get_cert_store(self.as_ptr())) }
    }

    /// Returns a mutable reference to the context's certificate store.
    #[corresponds(SSL_CTX_get_cert_store)]
    pub fn cert_store_mut(&mut self) -> &mut X509StoreBuilderRef {
        unsafe { X509StoreBuilderRef::from_ptr_mut(ffi::SSL_CTX_get_cert_store(self.as_ptr())) }
    }

    /// Sets the callback dealing with OCSP stapling.
    ///
    /// On the client side, this callback is responsible for validating the OCSP status response
    /// returned by the server. The status may be retrieved with the `SslRef::ocsp_status` method.
    /// A response of `Ok(true)` indicates that the OCSP status is valid, and a response of
    /// `Ok(false)` indicates that the OCSP status is invalid and the handshake should be
    /// terminated.
    ///
    /// On the server side, this callback is resopnsible for setting the OCSP status response to be
    /// returned to clients. The status may be set with the `SslRef::set_ocsp_status` method. A
    /// response of `Ok(true)` indicates that the OCSP status should be returned to the client, and
    /// `Ok(false)` indicates that the status should not be returned to the client.
    #[corresponds(SSL_CTX_set_tlsext_status_cb)]
    pub fn set_status_callback<F>(&mut self, callback: F) -> Result<(), ErrorStack>
    where
        F: Fn(&mut SslRef) -> Result<bool, ErrorStack> + 'static + Sync + Send,
    {
        unsafe {
            self.replace_ex_data(SslContext::cached_ex_index::<F>(), callback);
            cvt(
                ffi::SSL_CTX_set_tlsext_status_cb(self.as_ptr(), Some(raw_tlsext_status::<F>))
                    as c_int,
            )
            .map(|_| ())
        }
    }

    /// Sets the callback for providing an identity and pre-shared key for a TLS-PSK client.
    ///
    /// The callback will be called with the SSL context, an identity hint if one was provided
    /// by the server, a mutable slice for each of the identity and pre-shared key bytes. The
    /// identity must be written as a null-terminated C string.
    #[corresponds(SSL_CTX_set_psk_client_callback)]
    pub fn set_psk_client_callback<F>(&mut self, callback: F)
    where
        F: Fn(&mut SslRef, Option<&[u8]>, &mut [u8], &mut [u8]) -> Result<usize, ErrorStack>
            + 'static
            + Sync
            + Send,
    {
        unsafe {
            self.replace_ex_data(SslContext::cached_ex_index::<F>(), callback);
            ffi::SSL_CTX_set_psk_client_callback(self.as_ptr(), Some(raw_client_psk::<F>));
        }
    }

    #[deprecated(since = "0.10.10", note = "renamed to `set_psk_client_callback`")]
    pub fn set_psk_callback<F>(&mut self, callback: F)
    where
        F: Fn(&mut SslRef, Option<&[u8]>, &mut [u8], &mut [u8]) -> Result<usize, ErrorStack>
            + 'static
            + Sync
            + Send,
    {
        self.set_psk_client_callback(callback)
    }

    /// Sets the callback for providing an identity and pre-shared key for a TLS-PSK server.
    ///
    /// The callback will be called with the SSL context, an identity provided by the client,
    /// and, a mutable slice for the pre-shared key bytes. The callback returns the number of
    /// bytes in the pre-shared key.
    #[corresponds(SSL_CTX_set_psk_server_callback)]
    pub fn set_psk_server_callback<F>(&mut self, callback: F)
    where
        F: Fn(&mut SslRef, Option<&[u8]>, &mut [u8]) -> Result<usize, ErrorStack>
            + 'static
            + Sync
            + Send,
    {
        unsafe {
            self.replace_ex_data(SslContext::cached_ex_index::<F>(), callback);
            ffi::SSL_CTX_set_psk_server_callback(self.as_ptr(), Some(raw_server_psk::<F>));
        }
    }

    /// Sets the callback which is called when new sessions are negotiated.
    ///
    /// This can be used by clients to implement session caching. While in TLSv1.2 the session is
    /// available to access via [`SslRef::session`] immediately after the handshake completes, this
    /// is not the case for TLSv1.3. There, a session is not generally available immediately, and
    /// the server may provide multiple session tokens to the client over a single session. The new
    /// session callback is a portable way to deal with both cases.
    ///
    /// Note that session caching must be enabled for the callback to be invoked, and it defaults
    /// off for clients. [`set_session_cache_mode`] controls that behavior.
    ///
    /// [`SslRef::session`]: struct.SslRef.html#method.session
    /// [`set_session_cache_mode`]: #method.set_session_cache_mode
    #[corresponds(SSL_CTX_sess_set_new_cb)]
    pub fn set_new_session_callback<F>(&mut self, callback: F)
    where
        F: Fn(&mut SslRef, SslSession) + 'static + Sync + Send,
    {
        unsafe {
            self.replace_ex_data(SslContext::cached_ex_index::<F>(), callback);
            ffi::SSL_CTX_sess_set_new_cb(self.as_ptr(), Some(callbacks::raw_new_session::<F>));
        }
    }

    /// Sets the callback which is called when sessions are removed from the context.
    ///
    /// Sessions can be removed because they have timed out or because they are considered faulty.
    #[corresponds(SSL_CTX_sess_set_remove_cb)]
    pub fn set_remove_session_callback<F>(&mut self, callback: F)
    where
        F: Fn(&SslContextRef, &SslSessionRef) + 'static + Sync + Send,
    {
        unsafe {
            self.replace_ex_data(SslContext::cached_ex_index::<F>(), callback);
            ffi::SSL_CTX_sess_set_remove_cb(
                self.as_ptr(),
                Some(callbacks::raw_remove_session::<F>),
            );
        }
    }

    /// Sets the callback which is called when a client proposed to resume a session but it was not
    /// found in the internal cache.
    ///
    /// The callback is passed a reference to the session ID provided by the client. It should
    /// return the session corresponding to that ID if available. This is only used for servers, not
    /// clients.
    ///
    /// # Safety
    ///
    /// The returned [`SslSession`] must not be associated with a different [`SslContext`].
    #[corresponds(SSL_CTX_sess_set_get_cb)]
    pub unsafe fn set_get_session_callback<F>(&mut self, callback: F)
    where
        F: Fn(&mut SslRef, &[u8]) -> Result<Option<SslSession>, GetSessionPendingError>
            + 'static
            + Sync
            + Send,
    {
        self.replace_ex_data(SslContext::cached_ex_index::<F>(), callback);
        ffi::SSL_CTX_sess_set_get_cb(self.as_ptr(), Some(callbacks::raw_get_session::<F>));
    }

    /// Sets the TLS key logging callback.
    ///
    /// The callback is invoked whenever TLS key material is generated, and is passed a line of NSS
    /// SSLKEYLOGFILE-formatted text. This can be used by tools like Wireshark to decrypt message
    /// traffic. The line does not contain a trailing newline.
    #[corresponds(SSL_CTX_set_keylog_callback)]
    pub fn set_keylog_callback<F>(&mut self, callback: F)
    where
        F: Fn(&SslRef, &str) + 'static + Sync + Send,
    {
        unsafe {
            self.replace_ex_data(SslContext::cached_ex_index::<F>(), callback);
            ffi::SSL_CTX_set_keylog_callback(self.as_ptr(), Some(callbacks::raw_keylog::<F>));
        }
    }

    /// Sets the session caching mode use for connections made with the context.
    ///
    /// Returns the previous session caching mode.
    #[corresponds(SSL_CTX_set_session_cache_mode)]
    pub fn set_session_cache_mode(&mut self, mode: SslSessionCacheMode) -> SslSessionCacheMode {
        unsafe {
            let bits = ffi::SSL_CTX_set_session_cache_mode(self.as_ptr(), mode.bits());
            SslSessionCacheMode::from_bits_retain(bits)
        }
    }

    /// Sets the extra data at the specified index.
    ///
    /// This can be used to provide data to callbacks registered with the context. Use the
    /// `SslContext::new_ex_index` method to create an `Index`.
    ///
    /// Note that if this method is called multiple times with the same index, any previous
    /// value stored in the `SslContextBuilder` will be leaked.
    #[corresponds(SSL_CTX_set_ex_data)]
    pub fn set_ex_data<T>(&mut self, index: Index<SslContext, T>, data: T) {
        unsafe {
            self.ctx.set_ex_data(index, data);
        }
    }

    /// Sets or overwrites the extra data at the specified index.
    ///
    /// This can be used to provide data to callbacks registered with the context. Use the
    /// `Ssl::new_ex_index` method to create an `Index`.
    ///
    /// Any previous value will be returned and replaced by the new one.
    #[corresponds(SSL_CTX_set_ex_data)]
    pub fn replace_ex_data<T>(&mut self, index: Index<SslContext, T>, data: T) -> Option<T> {
        unsafe { self.ctx.replace_ex_data(index, data) }
    }

    /// Sets the context's session cache size limit, returning the previous limit.
    ///
    /// A value of 0 means that the cache size is unbounded.
    #[corresponds(SSL_CTX_sess_set_cache_size)]
    #[allow(clippy::useless_conversion)]
    pub fn set_session_cache_size(&mut self, size: u32) -> u64 {
        unsafe { ffi::SSL_CTX_sess_set_cache_size(self.as_ptr(), size.into()).into() }
    }

    /// Sets the context's supported signature algorithms.
    #[corresponds(SSL_CTX_set1_sigalgs_list)]
    pub fn set_sigalgs_list(&mut self, sigalgs: &str) -> Result<(), ErrorStack> {
        let sigalgs = CString::new(sigalgs).unwrap();
        unsafe {
            cvt(ffi::SSL_CTX_set1_sigalgs_list(self.as_ptr(), sigalgs.as_ptr()) as c_int)
                .map(|_| ())
        }
    }

    /// Set's whether the context should enable GREASE.
    #[corresponds(SSL_CTX_set_grease_enabled)]
    pub fn set_grease_enabled(&mut self, enabled: bool) {
        unsafe { ffi::SSL_CTX_set_grease_enabled(self.as_ptr(), enabled as _) }
    }

    /// Sets whether the context should enable record size limit.
    #[corresponds(SSL_CTX_set_record_size_limit)]
    pub fn set_record_size_limit(&mut self, limit: u16) {
        unsafe { ffi::SSL_CTX_set_record_size_limit(self.as_ptr(), limit as _) }
    }

    /// Sets whether the context should enable delegated credentials.
    #[corresponds(SSL_CTX_set_delegated_credentials)]
    pub fn set_delegated_credentials(&mut self, sigalgs: &str) -> Result<(), ErrorStack> {
        let sigalgs = CString::new(sigalgs).unwrap();
        unsafe {
            cvt(ffi::SSL_CTX_set_delegated_credentials(self.as_ptr(), sigalgs.as_ptr()) as c_int)
                .map(|_| ())
        }
    }

    /// Sets whether the context should enable there key share extension.
    #[corresponds(SSL_CTX_set_key_shares_limit)]
    pub fn set_key_shares_limit(&mut self, limit: u8) {
        unsafe { ffi::SSL_CTX_set_key_shares_limit(self.as_ptr(), limit as _) }
    }

    /// Sets whether the aes hardware override should be enabled.
    #[cfg(not(feature = "fips"))]
    #[corresponds(SSL_CTX_set_aes_hw_override)]
    pub fn set_aes_hw_override(&mut self, enable: bool) {
        unsafe { ffi::SSL_CTX_set_aes_hw_override(self.as_ptr(), enable as _) }
    }

    /// Sets whether the context should enable there key share extension.
    #[deprecated(since = "4.13.8", note = "use `set_key_shares_limit` instead")]
    #[corresponds(SSL_CTX_set_key_shares_limit)]
    pub fn set_key_shares_length_limit(&mut self, limit: u8) {
        self.set_key_shares_limit(limit)
    }

    /// Sets the indices of the extensions to be permuted.
    ///
    /// The indices must be in the range [0, 25).
    /// Extension duplication will be verified by the user.
    /// If duplication occurs, TLS connection failure may occur.
    #[corresponds(SSL_CTX_set_extension_permutation)]
    #[cfg(not(feature = "fips-compat"))]
    pub fn set_extension_permutation(
        &mut self,
        shuffled: &[ExtensionType],
    ) -> Result<(), ErrorStack> {
        let mut indices = Vec::with_capacity(shuffled.len().div_ceil(2));
        for &ext in shuffled {
            if let Some(index) = ExtensionType::index_of(ext) {
                indices.push(index as u8);
            }
        }

        unsafe {
            cvt(ffi::SSL_CTX_set_extension_permutation(
                self.as_ptr(),
                indices.as_ptr() as *const _,
                indices.len() as _,
            ))
            .map(|_| ())
        }
    }

    /// Sets the indices of the extensions to be permuted.
    ///
    /// The indices must be in the range [0, 25).
    /// Extension duplication will be verified by the user.
    /// If duplication occurs, TLS connection failure may occur.
    #[corresponds(SSL_CTX_set_extension_permutation)]
    #[cfg(not(feature = "fips-compat"))]
    pub fn set_extension_permutation_indices(&mut self, indices: &[u8]) -> Result<(), ErrorStack> {
        unsafe {
            cvt(ffi::SSL_CTX_set_extension_permutation(
                self.as_ptr(),
                indices.as_ptr() as *const _,
                indices.len() as _,
            ))
            .map(|_| ())
        }
    }

    /// Configures whether ClientHello extensions should be permuted.
    ///
    /// Note: This is gated to non-fips because the fips feature builds with a separate
    /// version of BoringSSL which doesn't yet include these APIs.
    /// Once the submoduled fips commit is upgraded, these gates can be removed.
    #[corresponds(SSL_CTX_set_permute_extensions)]
    #[cfg(not(feature = "fips-compat"))]
    pub fn set_permute_extensions(&mut self, enabled: bool) {
        unsafe { ffi::SSL_CTX_set_permute_extensions(self.as_ptr(), enabled as _) }
    }

    /// Sets the context's supported signature verification algorithms.
    #[corresponds(SSL_CTX_set_verify_algorithm_prefs)]
    pub fn set_verify_algorithm_prefs(
        &mut self,
        prefs: &[SslSignatureAlgorithm],
    ) -> Result<(), ErrorStack> {
        unsafe {
            cvt_0i(ffi::SSL_CTX_set_verify_algorithm_prefs(
                self.as_ptr(),
                prefs.as_ptr() as *const _,
                prefs.len(),
            ))
            .map(|_| ())
        }
    }

    /// Enables SCT requests on all client SSL handshakes.
    #[corresponds(SSL_CTX_enable_signed_cert_timestamps)]
    pub fn enable_signed_cert_timestamps(&mut self) {
        unsafe { ffi::SSL_CTX_enable_signed_cert_timestamps(self.as_ptr()) }
    }

    /// Enables OCSP stapling on all client SSL handshakes.
    #[corresponds(SSL_CTX_enable_ocsp_stapling)]
    pub fn enable_ocsp_stapling(&mut self) {
        unsafe { ffi::SSL_CTX_enable_ocsp_stapling(self.as_ptr()) }
    }

    /// Sets the context's supported curves.
    //
    // If the "kx-*" flags are used to set key exchange preference, then don't allow the user to
    // set them here. This ensures we don't override the user's preference without telling them:
    // when the flags are used, the preferences are set just before connecting or accepting.
    #[cfg(not(feature = "kx-safe-default"))]
    #[corresponds(SSL_CTX_set1_curves_list)]
    pub fn set_curves_list(&mut self, curves: &str) -> Result<(), ErrorStack> {
        let curves = CString::new(curves).unwrap();
        unsafe {
            cvt_0i(ffi::SSL_CTX_set1_curves_list(
                self.as_ptr(),
                curves.as_ptr() as *const _,
            ))
            .map(|_| ())
        }
    }

    /// Sets the context's supported curves.
    //
    // If the "kx-*" flags are used to set key exchange preference, then don't allow the user to
    // set them here. This ensures we don't override the user's preference without telling them:
    // when the flags are used, the preferences are set just before connecting or accepting.
    #[corresponds(SSL_CTX_set1_curves)]
    #[cfg(not(feature = "kx-safe-default"))]
    pub fn set_curves(&mut self, curves: &[SslCurve]) -> Result<(), ErrorStack> {
        let curves: Vec<i32> = curves.iter().filter_map(|curve| curve.nid()).collect();

        unsafe {
            cvt_0i(ffi::SSL_CTX_set1_curves(
                self.as_ptr(),
                curves.as_ptr() as *const _,
                curves.len(),
            ))
            .map(|_| ())
        }
    }

    /// Sets the context's compliance policy.
    ///
    /// This feature isn't available in the certified version of BoringSSL.
    #[corresponds(SSL_CTX_set_compliance_policy)]
    #[cfg(not(feature = "fips-compat"))]
    pub fn set_compliance_policy(&mut self, policy: CompliancePolicy) -> Result<(), ErrorStack> {
        unsafe { cvt_0i(ffi::SSL_CTX_set_compliance_policy(self.as_ptr(), policy.0)).map(|_| ()) }
    }

    /// Sets the context's info callback.
    #[corresponds(SSL_CTX_set_info_callback)]
    pub fn set_info_callback<F>(&mut self, callback: F)
    where
        F: Fn(&SslRef, SslInfoCallbackMode, SslInfoCallbackValue) + Send + Sync + 'static,
    {
        unsafe {
            self.replace_ex_data(SslContext::cached_ex_index::<F>(), callback);
            ffi::SSL_CTX_set_info_callback(self.as_ptr(), Some(callbacks::raw_info_callback::<F>));
        }
    }

    /// Registers a list of ECH keys on the context. This list should contain new and old
    /// ECHConfigs to allow stale DNS caches to update. Unlike most `SSL_CTX` APIs, this function
    /// is safe to call even after the `SSL_CTX` has been associated with connections on various
    /// threads.
<<<<<<< HEAD
    #[cfg(not(feature = "fips"))]
=======
    #[cfg(not(any(feature = "fips", feature = "fips-no-compat")))]
>>>>>>> d5bd85b3
    #[corresponds(SSL_CTX_set1_ech_keys)]
    pub fn set_ech_keys(&self, keys: &SslEchKeys) -> Result<(), ErrorStack> {
        unsafe { cvt(ffi::SSL_CTX_set1_ech_keys(self.as_ptr(), keys.as_ptr())).map(|_| ()) }
    }

    /// Consumes the builder, returning a new `SslContext`.
    pub fn build(self) -> SslContext {
        self.ctx
    }
}

foreign_type_and_impl_send_sync! {
    type CType = ffi::SSL_CTX;
    fn drop = ffi::SSL_CTX_free;

    /// A context object for TLS streams.
    ///
    /// Applications commonly configure a single `SslContext` that is shared by all of its
    /// `SslStreams`.
    pub struct SslContext;
}

impl Clone for SslContext {
    fn clone(&self) -> Self {
        (**self).to_owned()
    }
}

impl ToOwned for SslContextRef {
    type Owned = SslContext;

    fn to_owned(&self) -> Self::Owned {
        unsafe {
            SSL_CTX_up_ref(self.as_ptr());
            SslContext::from_ptr(self.as_ptr())
        }
    }
}

// TODO: add useful info here
impl fmt::Debug for SslContext {
    fn fmt(&self, fmt: &mut fmt::Formatter) -> fmt::Result {
        write!(fmt, "SslContext")
    }
}

impl SslContext {
    /// Creates a new builder object for an `SslContext`.
    pub fn builder(method: SslMethod) -> Result<SslContextBuilder, ErrorStack> {
        SslContextBuilder::new(method)
    }

    /// Returns a new extra data index.
    ///
    /// Each invocation of this function is guaranteed to return a distinct index. These can be used
    /// to store data in the context that can be retrieved later by callbacks, for example.
    #[corresponds(SSL_CTX_get_ex_new_index)]
    pub fn new_ex_index<T>() -> Result<Index<SslContext, T>, ErrorStack>
    where
        T: 'static + Sync + Send,
    {
        unsafe {
            ffi::init();
            let idx = cvt_n(get_new_idx(Some(free_data_box::<T>)))?;
            Ok(Index::from_raw(idx))
        }
    }

    // FIXME should return a result?
    fn cached_ex_index<T>() -> Index<SslContext, T>
    where
        T: 'static + Sync + Send,
    {
        unsafe {
            let idx = *INDEXES
                .lock()
                .unwrap_or_else(|e| e.into_inner())
                .entry(TypeId::of::<T>())
                .or_insert_with(|| SslContext::new_ex_index::<T>().unwrap().as_raw());
            Index::from_raw(idx)
        }
    }

    /// Gets the list of supported ciphers for protocols before TLSv1.3.
    ///
    /// See [`ciphers`] for details on the format
    ///
    /// [`ciphers`]: https://www.openssl.org/docs/manmaster/man1/ciphers.html
    #[corresponds(SSL_CTX_get_ciphers)]
    pub fn ciphers(&self) -> Option<&StackRef<SslCipher>> {
        unsafe {
            let ciphers = ffi::SSL_CTX_get_ciphers(self.as_ptr());
            if ciphers.is_null() {
                None
            } else {
                Some(StackRef::from_ptr(ciphers))
            }
        }
    }
}

impl SslContextRef {
    /// Returns the certificate associated with this `SslContext`, if present.
    #[corresponds(SSL_CTX_get0_certificate)]
    pub fn certificate(&self) -> Option<&X509Ref> {
        unsafe {
            let ptr = ffi::SSL_CTX_get0_certificate(self.as_ptr());
            if ptr.is_null() {
                None
            } else {
                Some(X509Ref::from_ptr(ptr))
            }
        }
    }

    /// Returns the private key associated with this `SslContext`, if present.
    #[corresponds(SSL_CTX_get0_privatekey)]
    pub fn private_key(&self) -> Option<&PKeyRef<Private>> {
        unsafe {
            let ptr = ffi::SSL_CTX_get0_privatekey(self.as_ptr());
            if ptr.is_null() {
                None
            } else {
                Some(PKeyRef::from_ptr(ptr))
            }
        }
    }

    /// Returns a shared reference to the certificate store used for verification.
    #[corresponds(SSL_CTX_get_cert_store)]
    pub fn cert_store(&self) -> &X509StoreRef {
        unsafe { X509StoreRef::from_ptr(ffi::SSL_CTX_get_cert_store(self.as_ptr())) }
    }

    /// Returns a shared reference to the stack of certificates making up the chain from the leaf.
    #[corresponds(SSL_CTX_get_extra_chain_certs)]
    pub fn extra_chain_certs(&self) -> &StackRef<X509> {
        unsafe {
            let mut chain = ptr::null_mut();
            ffi::SSL_CTX_get_extra_chain_certs(self.as_ptr(), &mut chain);
            assert!(!chain.is_null());
            StackRef::from_ptr(chain)
        }
    }

    /// Returns a reference to the extra data at the specified index.
    #[corresponds(SSL_CTX_get_ex_data)]
    pub fn ex_data<T>(&self, index: Index<SslContext, T>) -> Option<&T> {
        unsafe {
            let data = ffi::SSL_CTX_get_ex_data(self.as_ptr(), index.as_raw());
            if data.is_null() {
                None
            } else {
                Some(&*(data as *const T))
            }
        }
    }

    // Unsafe because SSL contexts are not guaranteed to be unique, we call
    // this only from SslContextBuilder.
    #[corresponds(SSL_CTX_get_ex_data)]
    unsafe fn ex_data_mut<T>(&mut self, index: Index<SslContext, T>) -> Option<&mut T> {
        let data = ffi::SSL_CTX_get_ex_data(self.as_ptr(), index.as_raw());
        if data.is_null() {
            None
        } else {
            Some(&mut *(data as *mut T))
        }
    }

    // Unsafe because SSL contexts are not guaranteed to be unique, we call
    // this only from SslContextBuilder.
    #[corresponds(SSL_CTX_set_ex_data)]
    unsafe fn set_ex_data<T>(&mut self, index: Index<SslContext, T>, data: T) {
        unsafe {
            let data = Box::into_raw(Box::new(data)) as *mut c_void;
            ffi::SSL_CTX_set_ex_data(self.as_ptr(), index.as_raw(), data);
        }
    }

    // Unsafe because SSL contexts are not guaranteed to be unique, we call
    // this only from SslContextBuilder.
    #[corresponds(SSL_CTX_set_ex_data)]
    unsafe fn replace_ex_data<T>(&mut self, index: Index<SslContext, T>, data: T) -> Option<T> {
        if let Some(old) = self.ex_data_mut(index) {
            return Some(mem::replace(old, data));
        }

        self.set_ex_data(index, data);

        None
    }

    /// Adds a session to the context's cache.
    ///
    /// Returns `true` if the session was successfully added to the cache, and `false` if it was already present.
    ///
    /// # Safety
    ///
    /// The caller of this method is responsible for ensuring that the session has never been used with another
    /// `SslContext` than this one.
    #[corresponds(SSL_CTX_add_session)]
    pub unsafe fn add_session(&self, session: &SslSessionRef) -> bool {
        ffi::SSL_CTX_add_session(self.as_ptr(), session.as_ptr()) != 0
    }

    /// Removes a session from the context's cache and marks it as non-resumable.
    ///
    /// Returns `true` if the session was successfully found and removed, and `false` otherwise.
    ///
    /// # Safety
    ///
    /// The caller of this method is responsible for ensuring that the session has never been used with another
    /// `SslContext` than this one.
    #[corresponds(SSL_CTX_remove_session)]
    pub unsafe fn remove_session(&self, session: &SslSessionRef) -> bool {
        ffi::SSL_CTX_remove_session(self.as_ptr(), session.as_ptr()) != 0
    }

    /// Returns the context's session cache size limit.
    ///
    /// A value of 0 means that the cache size is unbounded.
    #[corresponds(SSL_CTX_sess_get_cache_size)]
    #[allow(clippy::useless_conversion)]
    pub fn session_cache_size(&self) -> u64 {
        unsafe { ffi::SSL_CTX_sess_get_cache_size(self.as_ptr()).into() }
    }

    /// Returns the verify mode that was set on this context from [`SslContextBuilder::set_verify`].
    ///
    /// [`SslContextBuilder::set_verify`]: struct.SslContextBuilder.html#method.set_verify
    #[corresponds(SSL_CTX_get_verify_mode)]
    pub fn verify_mode(&self) -> SslVerifyMode {
        let mode = unsafe { ffi::SSL_CTX_get_verify_mode(self.as_ptr()) };
        SslVerifyMode::from_bits(mode).expect("SSL_CTX_get_verify_mode returned invalid mode")
    }

    /// Registers a list of ECH keys on the context. This list should contain new and old
    /// ECHConfigs to allow stale DNS caches to update. Unlike most `SSL_CTX` APIs, this function
    /// is safe to call even after the `SSL_CTX` has been associated with connections on various
    /// threads.
    #[cfg(not(feature = "fips"))]
    #[corresponds(SSL_CTX_set1_ech_keys)]
    pub fn set_ech_keys(&self, keys: &SslEchKeys) -> Result<(), ErrorStack> {
        unsafe { cvt(ffi::SSL_CTX_set1_ech_keys(self.as_ptr(), keys.as_ptr())).map(|_| ()) }
    }

    /// Registers a list of ECH keys on the context. This list should contain new and old
    /// ECHConfigs to allow stale DNS caches to update. Unlike most `SSL_CTX` APIs, this function
    /// is safe to call even after the `SSL_CTX` has been associated with connections on various
    /// threads.
    #[cfg(not(any(feature = "fips", feature = "fips-no-compat")))]
    #[corresponds(SSL_CTX_set1_ech_keys)]
    pub fn set_ech_keys(&self, keys: &SslEchKeys) -> Result<(), ErrorStack> {
        unsafe { cvt(ffi::SSL_CTX_set1_ech_keys(self.as_ptr(), keys.as_ptr())).map(|_| ()) }
    }
}

/// Error returned by the callback to get a session when operation
/// could not complete and should be retried later.
///
/// See [`SslContextBuilder::set_get_session_callback`].
#[derive(Debug)]
pub struct GetSessionPendingError;

#[cfg(not(feature = "fips-compat"))]
type ProtosLen = usize;
#[cfg(feature = "fips-compat")]
type ProtosLen = libc::c_uint;

/// Information about the state of a cipher.
pub struct CipherBits {
    /// The number of secret bits used for the cipher.
    pub secret: i32,

    /// The number of bits processed by the chosen algorithm.
    pub algorithm: i32,
}

#[repr(transparent)]
pub struct ClientHello<'ssl>(&'ssl ffi::SSL_CLIENT_HELLO);

impl ClientHello<'_> {
    /// Returns the data of a given extension, if present.
    #[corresponds(SSL_early_callback_ctx_extension_get)]
    pub fn get_extension(&self, ext_type: ExtensionType) -> Option<&[u8]> {
        unsafe {
            let mut ptr = ptr::null();
            let mut len = 0;
            let result =
                ffi::SSL_early_callback_ctx_extension_get(self.0, ext_type.0, &mut ptr, &mut len);
            if result == 0 {
                return None;
            }
            Some(slice::from_raw_parts(ptr, len))
        }
    }

    pub fn ssl_mut(&mut self) -> &mut SslRef {
        unsafe { SslRef::from_ptr_mut(self.0.ssl) }
    }

    pub fn ssl(&self) -> &SslRef {
        unsafe { SslRef::from_ptr(self.0.ssl) }
    }

    /// Returns the servername sent by the client via Server Name Indication (SNI).
    pub fn servername(&self, type_: NameType) -> Option<&str> {
        self.ssl().servername(type_)
    }

    /// Returns the version sent by the client in its Client Hello record.
    pub fn client_version(&self) -> SslVersion {
        SslVersion(self.0.version)
    }

    /// Returns a string describing the protocol version of the connection.
    pub fn version_str(&self) -> &'static str {
        self.ssl().version_str()
    }

    /// Returns the raw data of the client hello message
    pub fn as_bytes(&self) -> &[u8] {
        unsafe { slice::from_raw_parts(self.0.client_hello, self.0.client_hello_len) }
    }

    /// Returns the client random data
    pub fn random(&self) -> &[u8] {
        unsafe { slice::from_raw_parts(self.0.random, self.0.random_len) }
    }

    /// Returns the raw list of ciphers supported by the client in its Client Hello record.
    pub fn ciphers(&self) -> &[u8] {
        unsafe { slice::from_raw_parts(self.0.cipher_suites, self.0.cipher_suites_len) }
    }
}

/// Information about a cipher.
pub struct SslCipher(*mut ffi::SSL_CIPHER);

impl SslCipher {
    #[corresponds(SSL_get_cipher_by_value)]
    pub fn from_value(value: u16) -> Option<Self> {
        unsafe {
            let ptr = ffi::SSL_get_cipher_by_value(value);
            if ptr.is_null() {
                None
            } else {
                Some(Self::from_ptr(ptr as *mut ffi::SSL_CIPHER))
            }
        }
    }
}

impl Stackable for SslCipher {
    type StackType = ffi::stack_st_SSL_CIPHER;
}

unsafe impl ForeignType for SslCipher {
    type CType = ffi::SSL_CIPHER;
    type Ref = SslCipherRef;

    #[inline]
    unsafe fn from_ptr(ptr: *mut ffi::SSL_CIPHER) -> SslCipher {
        SslCipher(ptr)
    }

    #[inline]
    fn as_ptr(&self) -> *mut ffi::SSL_CIPHER {
        self.0
    }
}

impl Deref for SslCipher {
    type Target = SslCipherRef;

    fn deref(&self) -> &SslCipherRef {
        unsafe { SslCipherRef::from_ptr(self.0) }
    }
}

impl DerefMut for SslCipher {
    fn deref_mut(&mut self) -> &mut SslCipherRef {
        unsafe { SslCipherRef::from_ptr_mut(self.0) }
    }
}

/// Reference to an [`SslCipher`].
///
/// [`SslCipher`]: struct.SslCipher.html
pub struct SslCipherRef(Opaque);

unsafe impl ForeignTypeRef for SslCipherRef {
    type CType = ffi::SSL_CIPHER;
}

impl SslCipherRef {
    /// Returns the name of the cipher.
    #[corresponds(SSL_CIPHER_get_name)]
    pub fn name(&self) -> &'static str {
        unsafe {
            let ptr = ffi::SSL_CIPHER_get_name(self.as_ptr());
            CStr::from_ptr(ptr).to_str().unwrap()
        }
    }

    /// Returns the RFC-standard name of the cipher, if one exists.
    #[corresponds(SSL_CIPHER_standard_name)]
    pub fn standard_name(&self) -> Option<&'static str> {
        unsafe {
            let ptr = ffi::SSL_CIPHER_standard_name(self.as_ptr());
            if ptr.is_null() {
                None
            } else {
                Some(CStr::from_ptr(ptr).to_str().unwrap())
            }
        }
    }

    /// Returns the SSL/TLS protocol version that first defined the cipher.
    #[corresponds(SSL_CIPHER_get_version)]
    pub fn version(&self) -> &'static str {
        let version = unsafe {
            let ptr = ffi::SSL_CIPHER_get_version(self.as_ptr());
            CStr::from_ptr(ptr as *const _)
        };

        str::from_utf8(version.to_bytes()).unwrap()
    }

    /// Returns the number of bits used for the cipher.
    #[corresponds(SSL_CIPHER_get_bits)]
    #[allow(clippy::useless_conversion)]
    pub fn bits(&self) -> CipherBits {
        unsafe {
            let mut algo_bits = 0;
            let secret_bits = ffi::SSL_CIPHER_get_bits(self.as_ptr(), &mut algo_bits);
            CipherBits {
                secret: secret_bits.into(),
                algorithm: algo_bits.into(),
            }
        }
    }

    /// Returns a textual description of the cipher.
    #[corresponds(SSL_CIPHER_description)]
    pub fn description(&self) -> String {
        unsafe {
            // SSL_CIPHER_description requires a buffer of at least 128 bytes.
            let mut buf = [0; 128];
            let ptr = ffi::SSL_CIPHER_description(self.as_ptr(), buf.as_mut_ptr(), 128);
            String::from_utf8(CStr::from_ptr(ptr as *const _).to_bytes().to_vec()).unwrap()
        }
    }

    /// Returns one if the cipher uses an AEAD cipher.
    #[corresponds(SSL_CIPHER_is_aead)]
    pub fn cipher_is_aead(&self) -> bool {
        unsafe { ffi::SSL_CIPHER_is_aead(self.as_ptr()) != 0 }
    }

    /// Returns the NID corresponding to the cipher's authentication type.
    #[corresponds(SSL_CIPHER_get_auth_nid)]
    pub fn cipher_auth_nid(&self) -> Option<Nid> {
        let n = unsafe { ffi::SSL_CIPHER_get_auth_nid(self.as_ptr()) };
        if n == 0 {
            None
        } else {
            Some(Nid::from_raw(n))
        }
    }

    /// Returns the NID corresponding to the cipher.
    #[corresponds(SSL_CIPHER_get_cipher_nid)]
    pub fn cipher_nid(&self) -> Option<Nid> {
        let n = unsafe { ffi::SSL_CIPHER_get_cipher_nid(self.as_ptr()) };
        if n == 0 {
            None
        } else {
            Some(Nid::from_raw(n))
        }
    }
}

foreign_type_and_impl_send_sync! {
    type CType = ffi::SSL_SESSION;
    fn drop = ffi::SSL_SESSION_free;

    /// An encoded SSL session.
    ///
    /// These can be cached to share sessions across connections.
    pub struct SslSession;
}

impl Clone for SslSession {
    fn clone(&self) -> SslSession {
        SslSessionRef::to_owned(self)
    }
}

impl SslSession {
    from_der! {
        /// Deserializes a DER-encoded session structure.
        #[corresponds(d2i_SSL_SESSION)]
        from_der,
        SslSession,
        ffi::d2i_SSL_SESSION,
        ::libc::c_long
    }
}

impl ToOwned for SslSessionRef {
    type Owned = SslSession;

    fn to_owned(&self) -> SslSession {
        unsafe {
            SSL_SESSION_up_ref(self.as_ptr());
            SslSession(NonNull::new_unchecked(self.as_ptr()))
        }
    }
}

impl SslSessionRef {
    /// Returns the SSL session ID.
    #[corresponds(SSL_SESSION_get_id)]
    pub fn id(&self) -> &[u8] {
        unsafe {
            let mut len = 0;
            let p = ffi::SSL_SESSION_get_id(self.as_ptr(), &mut len);
            slice::from_raw_parts(p, len as usize)
        }
    }

    /// Returns the length of the master key.
    #[corresponds(SSL_SESSION_get_master_key)]
    pub fn master_key_len(&self) -> usize {
        unsafe { SSL_SESSION_get_master_key(self.as_ptr(), ptr::null_mut(), 0) }
    }

    /// Copies the master key into the provided buffer.
    ///
    /// Returns the number of bytes written, or the size of the master key if the buffer is empty.
    #[corresponds(SSL_SESSION_get_master_key)]
    pub fn master_key(&self, buf: &mut [u8]) -> usize {
        unsafe { SSL_SESSION_get_master_key(self.as_ptr(), buf.as_mut_ptr(), buf.len()) }
    }

    /// Returns the time at which the session was established, in seconds since the Unix epoch.
    #[corresponds(SSL_SESSION_get_time)]
    #[allow(clippy::useless_conversion)]
    pub fn time(&self) -> u64 {
        unsafe { ffi::SSL_SESSION_get_time(self.as_ptr()) }
    }

    /// Returns the sessions timeout, in seconds.
    ///
    /// A session older than this time should not be used for session resumption.
    #[corresponds(SSL_SESSION_get_timeout)]
    #[allow(clippy::useless_conversion)]
    pub fn timeout(&self) -> u32 {
        unsafe { ffi::SSL_SESSION_get_timeout(self.as_ptr()) }
    }

    /// Returns the session's TLS protocol version.
    #[corresponds(SSL_SESSION_get_protocol_version)]
    pub fn protocol_version(&self) -> SslVersion {
        unsafe {
            let version = ffi::SSL_SESSION_get_protocol_version(self.as_ptr());
            SslVersion(version)
        }
    }

    to_der! {
        /// Serializes the session into a DER-encoded structure.
        #[corresponds(i2d_SSL_SESSION)]
        to_der,
        ffi::i2d_SSL_SESSION
    }
}

foreign_type_and_impl_send_sync! {
    type CType = ffi::SSL;
    fn drop = ffi::SSL_free;

    /// The state of an SSL/TLS session.
    ///
    /// `Ssl` objects are created from an [`SslContext`], which provides configuration defaults.
    /// These defaults can be overridden on a per-`Ssl` basis, however.
    ///
    /// [`SslContext`]: struct.SslContext.html
    pub struct Ssl;
}

impl fmt::Debug for Ssl {
    fn fmt(&self, fmt: &mut fmt::Formatter) -> fmt::Result {
        fmt::Debug::fmt(&**self, fmt)
    }
}

impl Ssl {
    /// Returns a new extra data index.
    ///
    /// Each invocation of this function is guaranteed to return a distinct index. These can be used
    /// to store data in the context that can be retrieved later by callbacks, for example.
    #[corresponds(SSL_get_ex_new_index)]
    pub fn new_ex_index<T>() -> Result<Index<Ssl, T>, ErrorStack>
    where
        T: 'static + Sync + Send,
    {
        unsafe {
            ffi::init();
            let idx = cvt_n(get_new_ssl_idx(Some(free_data_box::<T>)))?;
            Ok(Index::from_raw(idx))
        }
    }

    // FIXME should return a result?
    fn cached_ex_index<T>() -> Index<Ssl, T>
    where
        T: 'static + Sync + Send,
    {
        unsafe {
            let idx = *SSL_INDEXES
                .lock()
                .unwrap_or_else(|e| e.into_inner())
                .entry(TypeId::of::<T>())
                .or_insert_with(|| Ssl::new_ex_index::<T>().unwrap().as_raw());
            Index::from_raw(idx)
        }
    }

    /// Creates a new `Ssl`.
    ///
    // FIXME should take &SslContextRef
    #[corresponds(SSL_new)]
    pub fn new(ctx: &SslContext) -> Result<Ssl, ErrorStack> {
        unsafe {
            let ptr = cvt_p(ffi::SSL_new(ctx.as_ptr()))?;
            let mut ssl = Ssl::from_ptr(ptr);
            ssl.set_ex_data(*SESSION_CTX_INDEX, ctx.clone());

            Ok(ssl)
        }
    }

    /// Creates a new [`Ssl`].
    ///
    /// This function does the same as [`Self:new`] except that it takes &[SslContextRef].
    // Both functions exist for backward compatibility (no breaking API).
    #[corresponds(SSL_new)]
    pub fn new_from_ref(ctx: &SslContextRef) -> Result<Ssl, ErrorStack> {
        unsafe {
            let ptr = cvt_p(ffi::SSL_new(ctx.as_ptr()))?;
            let mut ssl = Ssl::from_ptr(ptr);
            SSL_CTX_up_ref(ctx.as_ptr());
            let ctx_owned = SslContext::from_ptr(ctx.as_ptr());
            ssl.set_ex_data(*SESSION_CTX_INDEX, ctx_owned);

            Ok(ssl)
        }
    }

    /// Initiates a client-side TLS handshake, returning a [`MidHandshakeSslStream`].
    ///
    /// This method is guaranteed to return without calling any callback defined
    /// in the internal [`Ssl`] or [`SslContext`].
    ///
    /// See [`SslStreamBuilder::setup_connect`] for more details.
    ///
    /// # Warning
    ///
    /// BoringSSL's default configuration is insecure. It is highly recommended to use
    /// [`SslConnector`] rather than [`Ssl`] directly, as it manages that configuration.
    pub fn setup_connect<S>(self, stream: S) -> MidHandshakeSslStream<S>
    where
        S: Read + Write,
    {
        SslStreamBuilder::new(self, stream).setup_connect()
    }

    /// Attempts a client-side TLS handshake.
    ///
    /// This is a convenience method which combines [`Self::setup_connect`] and
    /// [`MidHandshakeSslStream::handshake`].
    ///
    /// # Warning
    ///
    /// OpenSSL's default configuration is insecure. It is highly recommended to use
    /// [`SslConnector`] rather than `Ssl` directly, as it manages that configuration.
    pub fn connect<S>(self, stream: S) -> Result<SslStream<S>, HandshakeError<S>>
    where
        S: Read + Write,
    {
        self.setup_connect(stream).handshake()
    }

    /// Initiates a server-side TLS handshake.
    ///
    /// This method is guaranteed to return without calling any callback defined
    /// in the internal [`Ssl`] or [`SslContext`].
    ///
    /// See [`SslStreamBuilder::setup_accept`] for more details.
    ///
    /// # Warning
    ///
    /// BoringSSL's default configuration is insecure. It is highly recommended to use
    /// [`SslAcceptor`] rather than [`Ssl`] directly, as it manages that configuration.
    pub fn setup_accept<S>(self, stream: S) -> MidHandshakeSslStream<S>
    where
        S: Read + Write,
    {
        SslStreamBuilder::new(self, stream).setup_accept()
    }

    /// Attempts a server-side TLS handshake.
    ///
    /// This is a convenience method which combines [`Self::setup_accept`] and
    /// [`MidHandshakeSslStream::handshake`].
    ///
    /// # Warning
    ///
    /// OpenSSL's default configuration is insecure. It is highly recommended to use
    /// `SslAcceptor` rather than `Ssl` directly, as it manages that configuration.
    ///
    /// [`SSL_accept`]: https://www.openssl.org/docs/manmaster/man3/SSL_accept.html
    pub fn accept<S>(self, stream: S) -> Result<SslStream<S>, HandshakeError<S>>
    where
        S: Read + Write,
    {
        self.setup_accept(stream).handshake()
    }
}

impl fmt::Debug for SslRef {
    fn fmt(&self, fmt: &mut fmt::Formatter) -> fmt::Result {
        let mut builder = fmt.debug_struct("Ssl");

        builder.field("state", &self.state_string_long());

        builder.field("verify_result", &self.verify_result());

        builder.finish()
    }
}

impl SslRef {
    fn get_raw_rbio(&self) -> *mut ffi::BIO {
        unsafe { ffi::SSL_get_rbio(self.as_ptr()) }
    }

    #[corresponds(SSL_set1_curves_list)]
    pub fn set_curves_list(&mut self, curves: &str) -> Result<(), ErrorStack> {
        let curves = CString::new(curves).unwrap();
        unsafe {
            cvt_0i(ffi::SSL_set1_curves_list(
                self.as_ptr(),
                curves.as_ptr() as *const _,
            ))
            .map(|_| ())
        }
    }

    #[cfg(feature = "kx-safe-default")]
    fn client_set_default_curves_list(&mut self) {
        let curves = if cfg!(feature = "kx-client-pq-preferred") {
            if cfg!(feature = "kx-client-nist-required") {
                "P256Kyber768Draft00:P-256:P-384:P-521"
            } else {
                "X25519MLKEM768:X25519Kyber768Draft00:X25519:P256Kyber768Draft00:P-256:P-384:P-521"
            }
        } else if cfg!(feature = "kx-client-pq-supported") {
            if cfg!(feature = "kx-client-nist-required") {
                "P-256:P-384:P-521:P256Kyber768Draft00"
            } else {
                "X25519:P-256:P-384:P-521:X25519MLKEM768:X25519Kyber768Draft00:P256Kyber768Draft00"
            }
        } else {
            if cfg!(feature = "kx-client-nist-required") {
                "P-256:P-384:P-521"
            } else {
                "X25519:P-256:P-384:P-521"
            }
        };

        self.set_curves_list(curves)
            .expect("invalid default client curves list");
    }

    #[cfg(feature = "kx-safe-default")]
    fn server_set_default_curves_list(&mut self) {
        self.set_curves_list(
            "X25519MLKEM768:X25519Kyber768Draft00:P256Kyber768Draft00:X25519:P-256:P-384",
        )
        .expect("invalid default server curves list");
    }

    /// Returns the [`SslCurve`] used for this `SslRef`.
    #[corresponds(SSL_get_curve_id)]
    pub fn curve(&self) -> Option<SslCurve> {
        let curve_id = unsafe { ffi::SSL_get_curve_id(self.as_ptr()) };
        if curve_id == 0 {
            return None;
        }
        Some(SslCurve(curve_id.into()))
    }

    /// Returns an `ErrorCode` value for the most recent operation on this `SslRef`.
    #[corresponds(SSL_get_error)]
    pub fn error_code(&self, ret: c_int) -> ErrorCode {
        unsafe { ErrorCode::from_raw(ffi::SSL_get_error(self.as_ptr(), ret)) }
    }

    /// Like [`SslContextBuilder::set_verify`].
    ///
    /// [`SslContextBuilder::set_verify`]: struct.SslContextBuilder.html#method.set_verify
    #[corresponds(SSL_set_verify)]
    pub fn set_verify(&mut self, mode: SslVerifyMode) {
        unsafe { ffi::SSL_set_verify(self.as_ptr(), mode.bits() as c_int, None) }
    }

    /// Sets the certificate verification depth.
    ///
    /// If the peer's certificate chain is longer than this value, verification will fail.
    #[corresponds(SSL_set_verify_depth)]
    pub fn set_verify_depth(&mut self, depth: u32) {
        unsafe {
            ffi::SSL_set_verify_depth(self.as_ptr(), depth as c_int);
        }
    }

    /// Returns the verify mode that was set using `set_verify`.
    #[corresponds(SSL_get_verify_mode)]
    pub fn verify_mode(&self) -> SslVerifyMode {
        let mode = unsafe { ffi::SSL_get_verify_mode(self.as_ptr()) };
        SslVerifyMode::from_bits(mode).expect("SSL_get_verify_mode returned invalid mode")
    }

    /// Like [`SslContextBuilder::set_verify_callback`].
    ///
    /// *Warning*: This callback does not replace the default certificate verification
    /// process and is, instead, called multiple times in the course of that process.
    /// It is very difficult to implement this callback correctly, without inadvertently
    /// relying on implementation details or making incorrect assumptions about when the
    /// callback is called.
    ///
    /// Instead, use [`SslContextBuilder::set_custom_verify_callback`] to customize
    /// certificate verification. Those callbacks can inspect the peer-sent chain,
    /// call [`X509StoreContextRef::verify_cert`] and inspect the result, or perform
    /// other operations more straightforwardly.
    ///
    /// # Panics
    ///
    /// This method panics if this `Ssl` is associated with a RPK context.
    #[corresponds(SSL_set_verify)]
    pub fn set_verify_callback<F>(&mut self, mode: SslVerifyMode, callback: F)
    where
        F: Fn(bool, &mut X509StoreContextRef) -> bool + 'static + Sync + Send,
    {
        unsafe {
            // this needs to be in an Arc since the callback can register a new callback!
            self.replace_ex_data(Ssl::cached_ex_index(), Arc::new(callback));
            ffi::SSL_set_verify(
                self.as_ptr(),
                mode.bits() as c_int,
                Some(ssl_raw_verify::<F>),
            );
        }
    }

    /// Sets a custom certificate store for verifying peer certificates.
    #[corresponds(SSL_set0_verify_cert_store)]
    pub fn set_verify_cert_store(&mut self, cert_store: X509Store) -> Result<(), ErrorStack> {
        unsafe {
            cvt(ffi::SSL_set0_verify_cert_store(self.as_ptr(), cert_store.into_ptr()) as c_int)?;
            Ok(())
        }
    }

    /// Like [`SslContextBuilder::set_custom_verify_callback`].
    ///
    /// # Panics
    ///
    /// This method panics if this `Ssl` is associated with a RPK context.
    #[corresponds(SSL_set_custom_verify)]
    pub fn set_custom_verify_callback<F>(&mut self, mode: SslVerifyMode, callback: F)
    where
        F: Fn(&mut SslRef) -> Result<(), SslVerifyError> + 'static + Sync + Send,
    {
        unsafe {
            // this needs to be in an Arc since the callback can register a new callback!
            self.replace_ex_data(Ssl::cached_ex_index(), Arc::new(callback));
            ffi::SSL_set_custom_verify(
                self.as_ptr(),
                mode.bits() as c_int,
                Some(ssl_raw_custom_verify::<F>),
            );
        }
    }

    /// Like [`SslContextBuilder::set_tmp_dh`].
    ///
    /// [`SslContextBuilder::set_tmp_dh`]: struct.SslContextBuilder.html#method.set_tmp_dh
    #[corresponds(SSL_set_tmp_dh)]
    pub fn set_tmp_dh(&mut self, dh: &DhRef<Params>) -> Result<(), ErrorStack> {
        unsafe { cvt(ffi::SSL_set_tmp_dh(self.as_ptr(), dh.as_ptr()) as c_int).map(|_| ()) }
    }

    /// Like [`SslContextBuilder::set_tmp_ecdh`].
    ///
    /// [`SslContextBuilder::set_tmp_ecdh`]: struct.SslContextBuilder.html#method.set_tmp_ecdh
    #[corresponds(SSL_set_tmp_ecdh)]
    pub fn set_tmp_ecdh(&mut self, key: &EcKeyRef<Params>) -> Result<(), ErrorStack> {
        unsafe { cvt(ffi::SSL_set_tmp_ecdh(self.as_ptr(), key.as_ptr()) as c_int).map(|_| ()) }
    }

    /// Configures whether ClientHello extensions should be permuted.
    #[corresponds(SSL_set_permute_extensions)]
    ///
    /// Note: This is gated to non-fips because the fips feature builds with a separate
    /// version of BoringSSL which doesn't yet include these APIs.
    /// Once the submoduled fips commit is upgraded, these gates can be removed.
    #[cfg(not(feature = "fips-compat"))]
    pub fn set_permute_extensions(&mut self, enabled: bool) {
        unsafe { ffi::SSL_set_permute_extensions(self.as_ptr(), enabled as _) }
    }

    /// Like [`SslContextBuilder::set_alpn_protos`].
    ///
    /// [`SslContextBuilder::set_alpn_protos`]: struct.SslContextBuilder.html#method.set_alpn_protos
    #[corresponds(SSL_set_alpn_protos)]
    pub fn set_alpn_protos(&mut self, protocols: &[u8]) -> Result<(), ErrorStack> {
        unsafe {
            #[cfg_attr(not(feature = "fips-compat"), allow(clippy::unnecessary_cast))]
            {
                assert!(protocols.len() <= ProtosLen::MAX as usize);
            }
            let r = ffi::SSL_set_alpn_protos(
                self.as_ptr(),
                protocols.as_ptr(),
                protocols.len() as ProtosLen,
            );
            // fun fact, SSL_set_alpn_protos has a reversed return code D:
            if r == 0 {
                Ok(())
            } else {
                Err(ErrorStack::get())
            }
        }
    }

    /// Returns the stack of available SslCiphers for `SSL`, sorted by preference.
    #[corresponds(SSL_get_ciphers)]
    pub fn ciphers(&self) -> &StackRef<SslCipher> {
        unsafe {
            let cipher_list = ffi::SSL_get_ciphers(self.as_ptr());
            StackRef::from_ptr(cipher_list)
        }
    }

    /// Returns the current cipher if the session is active.
    #[corresponds(SSL_get_current_cipher)]
    pub fn current_cipher(&self) -> Option<&SslCipherRef> {
        unsafe {
            let ptr = ffi::SSL_get_current_cipher(self.as_ptr());

            if ptr.is_null() {
                None
            } else {
                Some(SslCipherRef::from_ptr(ptr as *mut _))
            }
        }
    }

    /// Returns a short string describing the state of the session.
    #[corresponds(SSL_state_string)]
    pub fn state_string(&self) -> &'static str {
        let state = unsafe {
            let ptr = ffi::SSL_state_string(self.as_ptr());
            CStr::from_ptr(ptr as *const _)
        };

        str::from_utf8(state.to_bytes()).unwrap()
    }

    /// Returns a longer string describing the state of the session.
    #[corresponds(SSL_state_string_long)]
    pub fn state_string_long(&self) -> &'static str {
        let state = unsafe {
            let ptr = ffi::SSL_state_string_long(self.as_ptr());
            CStr::from_ptr(ptr as *const _)
        };

        str::from_utf8(state.to_bytes()).unwrap()
    }

    /// Sets the host name to be sent to the server for Server Name Indication (SNI).
    ///
    /// It has no effect for a server-side connection.
    #[corresponds(SSL_set_tlsext_host_name)]
    pub fn set_hostname(&mut self, hostname: &str) -> Result<(), ErrorStack> {
        let cstr = CString::new(hostname).unwrap();
        unsafe {
            cvt(ffi::SSL_set_tlsext_host_name(self.as_ptr(), cstr.as_ptr() as *mut _) as c_int)
                .map(|_| ())
        }
    }

    /// Returns the peer's certificate, if present.
    #[corresponds(SSL_get_peer_certificate)]
    pub fn peer_certificate(&self) -> Option<X509> {
        unsafe {
            let ptr = ffi::SSL_get_peer_certificate(self.as_ptr());
            if ptr.is_null() {
                None
            } else {
                Some(X509::from_ptr(ptr))
            }
        }
    }

    /// Returns the certificate chain of the peer, if present.
    ///
    /// On the client side, the chain includes the leaf certificate, but on the server side it does
    /// not. Fun!
    #[corresponds(SSL_get_peer_certificate)]
    pub fn peer_cert_chain(&self) -> Option<&StackRef<X509>> {
        unsafe {
            let ptr = ffi::SSL_get_peer_cert_chain(self.as_ptr());
            if ptr.is_null() {
                None
            } else {
                Some(StackRef::from_ptr(ptr))
            }
        }
    }

    /// Like [`SslContext::certificate`].
    #[corresponds(SSL_get_certificate)]
    pub fn certificate(&self) -> Option<&X509Ref> {
        unsafe {
            let ptr = ffi::SSL_get_certificate(self.as_ptr());
            if ptr.is_null() {
                None
            } else {
                Some(X509Ref::from_ptr(ptr))
            }
        }
    }

    /// Like [`SslContext::private_key`].
    #[corresponds(SSL_get_privatekey)]
    pub fn private_key(&self) -> Option<&PKeyRef<Private>> {
        unsafe {
            let ptr = ffi::SSL_get_privatekey(self.as_ptr());
            if ptr.is_null() {
                None
            } else {
                Some(PKeyRef::from_ptr(ptr))
            }
        }
    }

    #[deprecated(since = "0.10.5", note = "renamed to `version_str`")]
    pub fn version(&self) -> &str {
        self.version_str()
    }

    /// Returns the protocol version of the session.
    #[corresponds(SSL_version)]
    pub fn version2(&self) -> Option<SslVersion> {
        unsafe {
            let r = ffi::SSL_version(self.as_ptr());
            if r == 0 {
                None
            } else {
                r.try_into().ok().map(SslVersion)
            }
        }
    }

    /// Returns a string describing the protocol version of the session.
    #[corresponds(SSL_get_version)]
    pub fn version_str(&self) -> &'static str {
        let version = unsafe {
            let ptr = ffi::SSL_get_version(self.as_ptr());
            CStr::from_ptr(ptr as *const _)
        };

        str::from_utf8(version.to_bytes()).unwrap()
    }

    /// Sets the minimum supported protocol version.
    ///
    /// If version is `None`, the default minimum version is used. For BoringSSL this defaults to
    /// TLS 1.0.
    #[corresponds(SSL_set_min_proto_version)]
    pub fn set_min_proto_version(&mut self, version: Option<SslVersion>) -> Result<(), ErrorStack> {
        unsafe {
            cvt(ffi::SSL_set_min_proto_version(
                self.as_ptr(),
                version.map_or(0, |v| v.0 as _),
            ))
            .map(|_| ())
        }
    }

    /// Sets the maximum supported protocol version.
    ///
    /// If version is `None`, the default maximum version is used. For BoringSSL this is TLS 1.3.
    #[corresponds(SSL_set_max_proto_version)]
    pub fn set_max_proto_version(&mut self, version: Option<SslVersion>) -> Result<(), ErrorStack> {
        unsafe {
            cvt(ffi::SSL_set_max_proto_version(
                self.as_ptr(),
                version.map_or(0, |v| v.0 as _),
            ))
            .map(|_| ())
        }
    }

    /// Gets the minimum supported protocol version.
    #[corresponds(SSL_get_min_proto_version)]
    pub fn min_proto_version(&mut self) -> Option<SslVersion> {
        unsafe {
            let r = ffi::SSL_get_min_proto_version(self.as_ptr());
            if r == 0 {
                None
            } else {
                Some(SslVersion(r))
            }
        }
    }

    /// Gets the maximum supported protocol version.
    #[corresponds(SSL_get_max_proto_version)]
    pub fn max_proto_version(&self) -> Option<SslVersion> {
        let r = unsafe { ffi::SSL_get_max_proto_version(self.as_ptr()) };
        if r == 0 {
            None
        } else {
            Some(SslVersion(r))
        }
    }

    /// Returns the protocol selected via Application Layer Protocol Negotiation (ALPN).
    ///
    /// The protocol's name is returned is an opaque sequence of bytes. It is up to the client
    /// to interpret it.
    #[corresponds(SSL_get0_alpn_selected)]
    pub fn selected_alpn_protocol(&self) -> Option<&[u8]> {
        unsafe {
            let mut data: *const c_uchar = ptr::null();
            let mut len: c_uint = 0;
            // Get the negotiated protocol from the SSL instance.
            // `data` will point at a `c_uchar` array; `len` will contain the length of this array.
            ffi::SSL_get0_alpn_selected(self.as_ptr(), &mut data, &mut len);

            if data.is_null() {
                None
            } else {
                Some(slice::from_raw_parts(data, len as usize))
            }
        }
    }

    /// Enables the DTLS extension "use_srtp" as defined in RFC5764.
    #[corresponds(SSL_set_tlsext_use_srtp)]
    pub fn set_tlsext_use_srtp(&mut self, protocols: &str) -> Result<(), ErrorStack> {
        unsafe {
            let cstr = CString::new(protocols).unwrap();

            let r = ffi::SSL_set_tlsext_use_srtp(self.as_ptr(), cstr.as_ptr());
            // fun fact, set_tlsext_use_srtp has a reversed return code D:
            if r == 0 {
                Ok(())
            } else {
                Err(ErrorStack::get())
            }
        }
    }

    /// Gets all SRTP profiles that are enabled for handshake via set_tlsext_use_srtp
    ///
    /// DTLS extension "use_srtp" as defined in RFC5764 has to be enabled.
    #[corresponds(SSL_get_strp_profiles)]
    pub fn srtp_profiles(&self) -> Option<&StackRef<SrtpProtectionProfile>> {
        unsafe {
            let chain = ffi::SSL_get_srtp_profiles(self.as_ptr());

            if chain.is_null() {
                None
            } else {
                Some(StackRef::from_ptr(chain as *mut _))
            }
        }
    }

    /// Gets the SRTP profile selected by handshake.
    ///
    /// DTLS extension "use_srtp" as defined in RFC5764 has to be enabled.
    #[corresponds(SSL_get_selected_srtp_profile)]
    pub fn selected_srtp_profile(&self) -> Option<&SrtpProtectionProfileRef> {
        unsafe {
            let profile = ffi::SSL_get_selected_srtp_profile(self.as_ptr());

            if profile.is_null() {
                None
            } else {
                Some(SrtpProtectionProfileRef::from_ptr(profile as *mut _))
            }
        }
    }

    /// Returns the number of bytes remaining in the currently processed TLS record.
    ///
    /// If this is greater than 0, the next call to `read` will not call down to the underlying
    /// stream.
    #[corresponds(SSL_pending)]
    pub fn pending(&self) -> usize {
        unsafe { ffi::SSL_pending(self.as_ptr()) as usize }
    }

    /// Returns the servername sent by the client via Server Name Indication (SNI).
    ///
    /// It is only useful on the server side.
    ///
    /// # Note
    ///
    /// While the SNI specification requires that servernames be valid domain names (and therefore
    /// ASCII), OpenSSL does not enforce this restriction. If the servername provided by the client
    /// is not valid UTF-8, this function will return `None`. The `servername_raw` method returns
    /// the raw bytes and does not have this restriction.
    ///
    // FIXME maybe rethink in 0.11?
    #[corresponds(SSL_get_servername)]
    pub fn servername(&self, type_: NameType) -> Option<&str> {
        self.servername_raw(type_)
            .and_then(|b| str::from_utf8(b).ok())
    }

    /// Returns the servername sent by the client via Server Name Indication (SNI).
    ///
    /// It is only useful on the server side.
    ///
    /// # Note
    ///
    /// Unlike `servername`, this method does not require the name be valid UTF-8.
    #[corresponds(SSL_get_servername)]
    pub fn servername_raw(&self, type_: NameType) -> Option<&[u8]> {
        unsafe {
            let name = ffi::SSL_get_servername(self.as_ptr(), type_.0);
            if name.is_null() {
                None
            } else {
                Some(CStr::from_ptr(name as *const _).to_bytes())
            }
        }
    }

    /// Changes the context corresponding to the current connection.
    ///
    /// It is most commonly used in the Server Name Indication (SNI) callback.
    #[corresponds(SSL_set_SSL_CTX)]
    pub fn set_ssl_context(&mut self, ctx: &SslContextRef) -> Result<(), ErrorStack> {
        unsafe { cvt_p(ffi::SSL_set_SSL_CTX(self.as_ptr(), ctx.as_ptr())).map(|_| ()) }
    }

    /// Returns the context corresponding to the current connection.
    #[corresponds(SSL_get_SSL_CTX)]
    pub fn ssl_context(&self) -> &SslContextRef {
        unsafe {
            let ssl_ctx = ffi::SSL_get_SSL_CTX(self.as_ptr());
            SslContextRef::from_ptr(ssl_ctx)
        }
    }

    /// Returns a mutable reference to the X509 verification configuration.
    #[corresponds(SSL_get0_param)]
    pub fn verify_param_mut(&mut self) -> &mut X509VerifyParamRef {
        unsafe { X509VerifyParamRef::from_ptr_mut(ffi::SSL_get0_param(self.as_ptr())) }
    }

    /// See [`Self::verify_param_mut`].
    pub fn param_mut(&mut self) -> &mut X509VerifyParamRef {
        self.verify_param_mut()
    }

    /// Returns the certificate verification result.
    #[corresponds(SSL_get_verify_result)]
    pub fn verify_result(&self) -> X509VerifyResult {
        unsafe { X509VerifyError::from_raw(ffi::SSL_get_verify_result(self.as_ptr()) as c_int) }
    }

    /// Returns a shared reference to the SSL session.
    #[corresponds(SSL_get_session)]
    pub fn session(&self) -> Option<&SslSessionRef> {
        unsafe {
            let p = ffi::SSL_get_session(self.as_ptr());
            if p.is_null() {
                None
            } else {
                Some(SslSessionRef::from_ptr(p))
            }
        }
    }

    /// Copies the client_random value sent by the client in the TLS handshake into a buffer.
    ///
    /// Returns the number of bytes copied, or if the buffer is empty, the size of the client_random
    /// value.
    #[corresponds(SSL_get_client_random)]
    pub fn client_random(&self, buf: &mut [u8]) -> usize {
        unsafe {
            ffi::SSL_get_client_random(self.as_ptr(), buf.as_mut_ptr() as *mut c_uchar, buf.len())
        }
    }

    /// Copies the server_random value sent by the server in the TLS handshake into a buffer.
    ///
    /// Returns the number of bytes copied, or if the buffer is empty, the size of the server_random
    /// value.
    #[corresponds(SSL_get_server_random)]
    pub fn server_random(&self, buf: &mut [u8]) -> usize {
        unsafe {
            ffi::SSL_get_server_random(self.as_ptr(), buf.as_mut_ptr() as *mut c_uchar, buf.len())
        }
    }

    /// Derives keying material for application use in accordance to RFC 5705.
    #[corresponds(SSL_export_keying_material)]
    pub fn export_keying_material(
        &self,
        out: &mut [u8],
        label: &str,
        context: Option<&[u8]>,
    ) -> Result<(), ErrorStack> {
        unsafe {
            let (context, contextlen, use_context) = match context {
                Some(context) => (context.as_ptr() as *const c_uchar, context.len(), 1),
                None => (ptr::null(), 0, 0),
            };
            cvt(ffi::SSL_export_keying_material(
                self.as_ptr(),
                out.as_mut_ptr() as *mut c_uchar,
                out.len(),
                label.as_ptr() as *const c_char,
                label.len(),
                context,
                contextlen,
                use_context,
            ))
            .map(|_| ())
        }
    }

    /// Sets the session to be used.
    ///
    /// This should be called before the handshake to attempt to reuse a previously established
    /// session. If the server is not willing to reuse the session, a new one will be transparently
    /// negotiated.
    ///
    /// # Safety
    ///
    /// The caller of this method is responsible for ensuring that the session is associated
    /// with the same `SslContext` as this `Ssl`.
    #[corresponds(SSL_set_session)]
    pub unsafe fn set_session(&mut self, session: &SslSessionRef) -> Result<(), ErrorStack> {
        cvt(ffi::SSL_set_session(self.as_ptr(), session.as_ptr())).map(|_| ())
    }

    /// Determines if the session provided to `set_session` was successfully reused.
    #[corresponds(SSL_session_reused)]
    pub fn session_reused(&self) -> bool {
        unsafe { ffi::SSL_session_reused(self.as_ptr()) != 0 }
    }

    /// Sets the status response a client wishes the server to reply with.
    #[corresponds(SSL_set_tlsext_status_type)]
    pub fn set_status_type(&mut self, type_: StatusType) -> Result<(), ErrorStack> {
        unsafe {
            cvt(ffi::SSL_set_tlsext_status_type(self.as_ptr(), type_.as_raw()) as c_int).map(|_| ())
        }
    }

    /// Returns the server's OCSP response, if present.
    #[corresponds(SSL_get_tlsext_status_ocsp_resp)]
    pub fn ocsp_status(&self) -> Option<&[u8]> {
        unsafe {
            let mut p = ptr::null();
            let len = ffi::SSL_get_tlsext_status_ocsp_resp(self.as_ptr(), &mut p);

            if len == 0 {
                None
            } else {
                Some(slice::from_raw_parts(p, len))
            }
        }
    }

    /// Sets the OCSP response to be returned to the client.
    #[corresponds(SSL_set_tlsext_status_ocsp_resp)]
    pub fn set_ocsp_status(&mut self, response: &[u8]) -> Result<(), ErrorStack> {
        unsafe {
            assert!(response.len() <= c_int::MAX as usize);
            let p = cvt_p(ffi::OPENSSL_malloc(response.len() as _))?;
            ptr::copy_nonoverlapping(response.as_ptr(), p as *mut u8, response.len());
            cvt(ffi::SSL_set_tlsext_status_ocsp_resp(
                self.as_ptr(),
                p as *mut c_uchar,
                response.len(),
            ) as c_int)
            .map(|_| ())
        }
    }

    /// Determines if this `Ssl` is configured for server-side or client-side use.
    #[corresponds(SSL_is_server)]
    pub fn is_server(&self) -> bool {
        unsafe { SSL_is_server(self.as_ptr()) != 0 }
    }

    /// Sets the extra data at the specified index.
    ///
    /// This can be used to provide data to callbacks registered with the context. Use the
    /// `Ssl::new_ex_index` method to create an `Index`.
    ///
    /// Note that if this method is called multiple times with the same index, any previous
    /// value stored in the `SslContextBuilder` will be leaked.
    #[corresponds(SSL_set_ex_data)]
    pub fn set_ex_data<T>(&mut self, index: Index<Ssl, T>, data: T) {
        if let Some(old) = self.ex_data_mut(index) {
            *old = data;

            return;
        }

        unsafe {
            let data = Box::new(data);
            ffi::SSL_set_ex_data(
                self.as_ptr(),
                index.as_raw(),
                Box::into_raw(data) as *mut c_void,
            );
        }
    }

    /// Sets or overwrites the extra data at the specified index.
    ///
    /// This can be used to provide data to callbacks registered with the context. Use the
    /// `Ssl::new_ex_index` method to create an `Index`.
    ///
    /// The previous value, if any, will be returned.
    #[corresponds(SSL_set_ex_data)]
    pub fn replace_ex_data<T>(&mut self, index: Index<Ssl, T>, data: T) -> Option<T> {
        if let Some(old) = self.ex_data_mut(index) {
            return Some(mem::replace(old, data));
        }

        self.set_ex_data(index, data);

        None
    }

    /// Returns a reference to the extra data at the specified index.
    #[corresponds(SSL_get_ex_data)]
    pub fn ex_data<T>(&self, index: Index<Ssl, T>) -> Option<&T> {
        unsafe {
            let data = ffi::SSL_get_ex_data(self.as_ptr(), index.as_raw());
            if data.is_null() {
                None
            } else {
                Some(&*(data as *const T))
            }
        }
    }

    /// Returns a mutable reference to the extra data at the specified index.
    #[corresponds(SSL_get_ex_data)]
    pub fn ex_data_mut<T>(&mut self, index: Index<Ssl, T>) -> Option<&mut T> {
        unsafe {
            let data = ffi::SSL_get_ex_data(self.as_ptr(), index.as_raw());
            if data.is_null() {
                None
            } else {
                Some(&mut *(data as *mut T))
            }
        }
    }

    /// Copies the contents of the last Finished message sent to the peer into the provided buffer.
    ///
    /// The total size of the message is returned, so this can be used to determine the size of the
    /// buffer required.
    #[corresponds(SSL_get_finished)]
    pub fn finished(&self, buf: &mut [u8]) -> usize {
        unsafe { ffi::SSL_get_finished(self.as_ptr(), buf.as_mut_ptr() as *mut c_void, buf.len()) }
    }

    /// Copies the contents of the last Finished message received from the peer into the provided
    /// buffer.
    ///
    /// The total size of the message is returned, so this can be used to determine the size of the
    /// buffer required.
    #[corresponds(SSL_get_peer_finished)]
    pub fn peer_finished(&self, buf: &mut [u8]) -> usize {
        unsafe {
            ffi::SSL_get_peer_finished(self.as_ptr(), buf.as_mut_ptr() as *mut c_void, buf.len())
        }
    }

    /// Determines if the initial handshake has been completed.
    #[corresponds(SSL_is_init_finished)]
    pub fn is_init_finished(&self) -> bool {
        unsafe { ffi::SSL_is_init_finished(self.as_ptr()) != 0 }
    }

    /// Sets the MTU used for DTLS connections.
    #[corresponds(SSL_set_mtu)]
    pub fn set_mtu(&mut self, mtu: u32) -> Result<(), ErrorStack> {
        unsafe { cvt(ffi::SSL_set_mtu(self.as_ptr(), mtu as c_uint) as c_int).map(|_| ()) }
    }

    /// Sets the certificate.
    #[corresponds(SSL_use_certificate)]
    pub fn set_certificate(&mut self, cert: &X509Ref) -> Result<(), ErrorStack> {
        unsafe {
            cvt(ffi::SSL_use_certificate(self.as_ptr(), cert.as_ptr()))?;
        }

        Ok(())
    }

    /// Sets the list of CA names sent to the client.
    ///
    /// The CA certificates must still be added to the trust root - they are not automatically set
    /// as trusted by this method.
    #[corresponds(SSL_set_client_CA_list)]
    pub fn set_client_ca_list(&mut self, list: Stack<X509Name>) {
        unsafe { ffi::SSL_set_client_CA_list(self.as_ptr(), list.as_ptr()) }
        mem::forget(list);
    }

    /// Sets the private key.
    #[corresponds(SSL_use_PrivateKey)]
    pub fn set_private_key<T>(&mut self, key: &PKeyRef<T>) -> Result<(), ErrorStack>
    where
        T: HasPrivate,
    {
        unsafe { cvt(ffi::SSL_use_PrivateKey(self.as_ptr(), key.as_ptr())).map(|_| ()) }
    }

    /// Enables all modes set in `mode` in `SSL`. Returns a bitmask representing the resulting
    /// enabled modes.
    #[corresponds(SSL_set_mode)]
    pub fn set_mode(&mut self, mode: SslMode) -> SslMode {
        let bits = unsafe { ffi::SSL_set_mode(self.as_ptr(), mode.bits()) };
        SslMode::from_bits_retain(bits)
    }

    /// Disables all modes set in `mode` in `SSL`. Returns a bitmask representing the resulting
    /// enabled modes.
    #[corresponds(SSL_clear_mode)]
    pub fn clear_mode(&mut self, mode: SslMode) -> SslMode {
        let bits = unsafe { ffi::SSL_clear_mode(self.as_ptr(), mode.bits()) };
        SslMode::from_bits_retain(bits)
    }

    /// Appends `cert` to the chain associated with the current certificate of `SSL`.
    #[corresponds(SSL_add1_chain_cert)]
    pub fn add_chain_cert(&mut self, cert: &X509Ref) -> Result<(), ErrorStack> {
        unsafe { cvt(ffi::SSL_add1_chain_cert(self.as_ptr(), cert.as_ptr())).map(|_| ()) }
    }

    /// Configures `ech_config_list` on `SSL` for offering ECH during handshakes. If the server
    /// cannot decrypt the encrypted ClientHello, `SSL` will instead handshake using
    /// the cleartext parameters of the ClientHelloOuter.
    ///
    /// Clients should use `get_ech_name_override` to verify the server certificate in case of ECH
    /// rejection, and follow up with `get_ech_retry_configs` to retry the connection with a fresh
    /// set of ECHConfigs. If the retry also fails, clients should report a connection failure.
    #[cfg(not(feature = "fips"))]
    #[corresponds(SSL_set1_ech_config_list)]
    pub fn set_ech_config_list(&mut self, ech_config_list: &[u8]) -> Result<(), ErrorStack> {
        unsafe {
            cvt_0i(ffi::SSL_set1_ech_config_list(
                self.as_ptr(),
                ech_config_list.as_ptr(),
                ech_config_list.len(),
            ))
            .map(|_| ())
        }
    }

    /// This function returns a serialized `ECHConfigList` as provided by the
    /// server, if one exists.
    ///
    /// Clients should call this function when handling an `SSL_R_ECH_REJECTED` error code to
    /// recover from potential key mismatches. If the result is `Some`, the client should retry the
    /// connection using the returned `ECHConfigList`.
    #[cfg(not(feature = "fips"))]
    #[corresponds(SSL_get0_ech_retry_configs)]
    pub fn get_ech_retry_configs(&self) -> Option<&[u8]> {
        unsafe {
            let mut data = ptr::null();
            let mut len: usize = 0;
            ffi::SSL_get0_ech_retry_configs(self.as_ptr(), &mut data, &mut len);

            if data.is_null() {
                None
            } else {
                Some(slice::from_raw_parts(data, len))
            }
        }
    }

    /// If `SSL` is a client and the server rejects ECH, this function returns the public name
    /// associated with the ECHConfig that was used to attempt ECH.
    ///
    /// Clients should call this function during the certificate verification callback to
    /// ensure the server's certificate is valid for the public name, which is required to
    /// authenticate retry configs.
    #[cfg(not(feature = "fips"))]
    #[corresponds(SSL_get0_ech_name_override)]
    pub fn get_ech_name_override(&self) -> Option<&[u8]> {
        unsafe {
            let mut data: *const c_char = ptr::null();
            let mut len: usize = 0;
            ffi::SSL_get0_ech_name_override(self.as_ptr(), &mut data, &mut len);

            if data.is_null() {
                None
            } else {
                Some(slice::from_raw_parts(data as *const u8, len))
            }
        }
    }

    // Whether or not `SSL` negotiated ECH.
    #[cfg(not(feature = "fips"))]
    #[corresponds(SSL_ech_accepted)]
    pub fn ech_accepted(&self) -> bool {
        unsafe { ffi::SSL_ech_accepted(self.as_ptr()) != 0 }
    }

    // Whether or not to enable ECH grease on `SSL`.
    #[cfg(not(feature = "fips"))]
    #[corresponds(SSL_set_enable_ech_grease)]
    pub fn set_enable_ech_grease(&self, enable: bool) {
        let enable = if enable { 1 } else { 0 };

        unsafe {
            ffi::SSL_set_enable_ech_grease(self.as_ptr(), enable);
        }
    }
}

/// An SSL stream midway through the handshake process.
#[derive(Debug)]
pub struct MidHandshakeSslStream<S> {
    stream: SslStream<S>,
    error: Error,
}

impl<S> MidHandshakeSslStream<S> {
    /// Returns a shared reference to the inner stream.
    pub fn get_ref(&self) -> &S {
        self.stream.get_ref()
    }

    /// Returns a mutable reference to the inner stream.
    pub fn get_mut(&mut self) -> &mut S {
        self.stream.get_mut()
    }

    /// Returns a shared reference to the `Ssl` of the stream.
    pub fn ssl(&self) -> &SslRef {
        self.stream.ssl()
    }

    /// Returns a mutable reference to the `Ssl` of the stream.
    pub fn ssl_mut(&mut self) -> &mut SslRef {
        self.stream.ssl_mut()
    }

    /// Returns the underlying error which interrupted this handshake.
    pub fn error(&self) -> &Error {
        &self.error
    }

    /// Consumes `self`, returning its error.
    pub fn into_error(self) -> Error {
        self.error
    }

    /// Returns the source data stream.
    pub fn into_source_stream(self) -> S {
        self.stream.into_inner()
    }

    /// Returns both the error and the source data stream, consuming `self`.
    pub fn into_parts(self) -> (Error, S) {
        (self.error, self.stream.into_inner())
    }

    /// Restarts the handshake process.
    #[corresponds(SSL_do_handshake)]
    pub fn handshake(mut self) -> Result<SslStream<S>, HandshakeError<S>> {
        let ret = unsafe { ffi::SSL_do_handshake(self.stream.ssl.as_ptr()) };
        if ret > 0 {
            Ok(self.stream)
        } else {
            self.error = self.stream.make_error(ret);
            match self.error.would_block() {
                true => Err(HandshakeError::WouldBlock(self)),
                false => Err(HandshakeError::Failure(self)),
            }
        }
    }
}

/// A TLS session over a stream.
pub struct SslStream<S> {
    ssl: ManuallyDrop<Ssl>,
    method: ManuallyDrop<BioMethod>,
    _p: PhantomData<S>,
}

impl<S> Drop for SslStream<S> {
    fn drop(&mut self) {
        // ssl holds a reference to method internally so it has to drop first
        unsafe {
            ManuallyDrop::drop(&mut self.ssl);
            ManuallyDrop::drop(&mut self.method);
        }
    }
}

impl<S> fmt::Debug for SslStream<S>
where
    S: fmt::Debug,
{
    fn fmt(&self, fmt: &mut fmt::Formatter) -> fmt::Result {
        fmt.debug_struct("SslStream")
            .field("stream", &self.get_ref())
            .field("ssl", &self.ssl())
            .finish()
    }
}

impl<S: Read + Write> SslStream<S> {
    fn new_base(ssl: Ssl, stream: S) -> Self {
        unsafe {
            let (bio, method) = bio::new(stream).unwrap();
            ffi::SSL_set_bio(ssl.as_ptr(), bio, bio);

            SslStream {
                ssl: ManuallyDrop::new(ssl),
                method: ManuallyDrop::new(method),
                _p: PhantomData,
            }
        }
    }

    /// Creates a new `SslStream`.
    ///
    /// This function performs no IO; the stream will not have performed any part of the handshake
    /// with the peer. The `connect` and `accept` methods can be used to
    /// explicitly perform the handshake.
    pub fn new(ssl: Ssl, stream: S) -> Result<Self, ErrorStack> {
        Ok(Self::new_base(ssl, stream))
    }

    /// Constructs an `SslStream` from a pointer to the underlying OpenSSL `SSL` struct.
    ///
    /// This is useful if the handshake has already been completed elsewhere.
    ///
    /// # Safety
    ///
    /// The caller must ensure the pointer is valid.
    pub unsafe fn from_raw_parts(ssl: *mut ffi::SSL, stream: S) -> Self {
        let ssl = Ssl::from_ptr(ssl);
        Self::new_base(ssl, stream)
    }

    /// Like `read`, but takes a possibly-uninitialized slice.
    ///
    /// # Safety
    ///
    /// No portion of `buf` will be de-initialized by this method. If the method returns `Ok(n)`,
    /// then the first `n` bytes of `buf` are guaranteed to be initialized.
    pub fn read_uninit(&mut self, buf: &mut [MaybeUninit<u8>]) -> io::Result<usize> {
        loop {
            match self.ssl_read_uninit(buf) {
                Ok(n) => return Ok(n),
                Err(ref e) if e.code() == ErrorCode::ZERO_RETURN => return Ok(0),
                Err(ref e) if e.code() == ErrorCode::SYSCALL && e.io_error().is_none() => {
                    return Ok(0);
                }
                Err(ref e) if e.code() == ErrorCode::WANT_READ && e.io_error().is_none() => {}
                Err(e) => {
                    return Err(e
                        .into_io_error()
                        .unwrap_or_else(|e| io::Error::new(io::ErrorKind::Other, e)));
                }
            }
        }
    }

    /// Like `read`, but returns an `ssl::Error` rather than an `io::Error`.
    ///
    /// It is particularly useful with a nonblocking socket, where the error value will identify if
    /// OpenSSL is waiting on read or write readiness.
    #[corresponds(SSL_read)]
    pub fn ssl_read(&mut self, buf: &mut [u8]) -> Result<usize, Error> {
        // SAFETY: `ssl_read_uninit` does not de-initialize the buffer.
        unsafe {
            self.ssl_read_uninit(slice::from_raw_parts_mut(
                buf.as_mut_ptr().cast::<MaybeUninit<u8>>(),
                buf.len(),
            ))
        }
    }

    /// Like `read_ssl`, but takes a possibly-uninitialized slice.
    ///
    /// # Safety
    ///
    /// No portion of `buf` will be de-initialized by this method. If the method returns `Ok(n)`,
    /// then the first `n` bytes of `buf` are guaranteed to be initialized.
    pub fn ssl_read_uninit(&mut self, buf: &mut [MaybeUninit<u8>]) -> Result<usize, Error> {
        if buf.is_empty() {
            return Ok(0);
        }

        let len = usize::min(c_int::MAX as usize, buf.len()) as c_int;
        let ret = unsafe { ffi::SSL_read(self.ssl().as_ptr(), buf.as_mut_ptr().cast(), len) };
        if ret > 0 {
            Ok(ret as usize)
        } else {
            Err(self.make_error(ret))
        }
    }

    /// Like `write`, but returns an `ssl::Error` rather than an `io::Error`.
    ///
    /// It is particularly useful with a nonblocking socket, where the error value will identify if
    /// OpenSSL is waiting on read or write readiness.
    #[corresponds(SSL_write)]
    pub fn ssl_write(&mut self, buf: &[u8]) -> Result<usize, Error> {
        if buf.is_empty() {
            return Ok(0);
        }

        let len = usize::min(c_int::MAX as usize, buf.len()) as c_int;
        let ret = unsafe { ffi::SSL_write(self.ssl().as_ptr(), buf.as_ptr().cast(), len) };
        if ret > 0 {
            Ok(ret as usize)
        } else {
            Err(self.make_error(ret))
        }
    }

    /// Shuts down the session.
    ///
    /// The shutdown process consists of two steps. The first step sends a close notify message to
    /// the peer, after which `ShutdownResult::Sent` is returned. The second step awaits the receipt
    /// of a close notify message from the peer, after which `ShutdownResult::Received` is returned.
    ///
    /// While the connection may be closed after the first step, it is recommended to fully shut the
    /// session down. In particular, it must be fully shut down if the connection is to be used for
    /// further communication in the future.
    #[corresponds(SSL_shutdown)]
    pub fn shutdown(&mut self) -> Result<ShutdownResult, Error> {
        match unsafe { ffi::SSL_shutdown(self.ssl.as_ptr()) } {
            0 => Ok(ShutdownResult::Sent),
            1 => Ok(ShutdownResult::Received),
            n => Err(self.make_error(n)),
        }
    }

    /// Returns the session's shutdown state.
    #[corresponds(SSL_get_shutdown)]
    pub fn get_shutdown(&mut self) -> ShutdownState {
        unsafe {
            let bits = ffi::SSL_get_shutdown(self.ssl.as_ptr());
            ShutdownState::from_bits_retain(bits)
        }
    }

    /// Sets the session's shutdown state.
    ///
    /// This can be used to tell OpenSSL that the session should be cached even if a full two-way
    /// shutdown was not completed.
    #[corresponds(SSL_set_shutdown)]
    pub fn set_shutdown(&mut self, state: ShutdownState) {
        unsafe { ffi::SSL_set_shutdown(self.ssl.as_ptr(), state.bits()) }
    }

    /// Initiates a client-side TLS handshake.
    #[corresponds(SSL_connect)]
    pub fn connect(&mut self) -> Result<(), Error> {
        let ret = unsafe { ffi::SSL_connect(self.ssl.as_ptr()) };
        if ret > 0 {
            Ok(())
        } else {
            Err(self.make_error(ret))
        }
    }

    /// Initiates a server-side TLS handshake.
    #[corresponds(SSL_accept)]
    pub fn accept(&mut self) -> Result<(), Error> {
        let ret = unsafe { ffi::SSL_accept(self.ssl.as_ptr()) };
        if ret > 0 {
            Ok(())
        } else {
            Err(self.make_error(ret))
        }
    }

    /// Initiates the handshake.
    #[corresponds(SSL_do_handshake)]
    pub fn do_handshake(&mut self) -> Result<(), Error> {
        let ret = unsafe { ffi::SSL_do_handshake(self.ssl.as_ptr()) };
        if ret > 0 {
            Ok(())
        } else {
            Err(self.make_error(ret))
        }
    }
}

impl<S> SslStream<S> {
    fn make_error(&mut self, ret: c_int) -> Error {
        self.check_panic();

        let code = self.ssl.error_code(ret);

        let cause = match code {
            ErrorCode::SSL => Some(InnerError::Ssl(ErrorStack::get())),
            ErrorCode::SYSCALL => {
                let errs = ErrorStack::get();
                if errs.errors().is_empty() {
                    self.get_bio_error().map(InnerError::Io)
                } else {
                    Some(InnerError::Ssl(errs))
                }
            }
            ErrorCode::ZERO_RETURN => None,
            ErrorCode::WANT_READ | ErrorCode::WANT_WRITE => {
                self.get_bio_error().map(InnerError::Io)
            }
            _ => None,
        };

        Error { code, cause }
    }

    fn check_panic(&mut self) {
        if let Some(err) = unsafe { bio::take_panic::<S>(self.ssl.get_raw_rbio()) } {
            resume_unwind(err)
        }
    }

    fn get_bio_error(&mut self) -> Option<io::Error> {
        unsafe { bio::take_error::<S>(self.ssl.get_raw_rbio()) }
    }

    /// Converts the SslStream to the underlying data stream.
    pub fn into_inner(self) -> S {
        unsafe { bio::take_stream::<S>(self.ssl.get_raw_rbio()) }
    }

    /// Returns a shared reference to the underlying stream.
    pub fn get_ref(&self) -> &S {
        unsafe {
            let bio = self.ssl.get_raw_rbio();
            bio::get_ref(bio)
        }
    }

    /// Returns a mutable reference to the underlying stream.
    ///
    /// # Warning
    ///
    /// It is inadvisable to read from or write to the underlying stream as it
    /// will most likely corrupt the SSL session.
    pub fn get_mut(&mut self) -> &mut S {
        unsafe {
            let bio = self.ssl.get_raw_rbio();
            bio::get_mut(bio)
        }
    }

    /// Returns a shared reference to the `Ssl` object associated with this stream.
    pub fn ssl(&self) -> &SslRef {
        &self.ssl
    }

    /// Returns a mutable reference to the `Ssl` object associated with this stream.
    pub fn ssl_mut(&mut self) -> &mut SslRef {
        &mut self.ssl
    }
}

impl<S: Read + Write> Read for SslStream<S> {
    fn read(&mut self, buf: &mut [u8]) -> io::Result<usize> {
        // SAFETY: `read_uninit` does not de-initialize the buffer
        unsafe {
            self.read_uninit(slice::from_raw_parts_mut(
                buf.as_mut_ptr().cast::<MaybeUninit<u8>>(),
                buf.len(),
            ))
        }
    }
}

impl<S: Read + Write> Write for SslStream<S> {
    fn write(&mut self, buf: &[u8]) -> io::Result<usize> {
        loop {
            match self.ssl_write(buf) {
                Ok(n) => return Ok(n),
                Err(ref e) if e.code() == ErrorCode::WANT_READ && e.io_error().is_none() => {}
                Err(e) => {
                    return Err(e
                        .into_io_error()
                        .unwrap_or_else(|e| io::Error::new(io::ErrorKind::Other, e)));
                }
            }
        }
    }

    fn flush(&mut self) -> io::Result<()> {
        self.get_mut().flush()
    }
}

/// A partially constructed `SslStream`, useful for unusual handshakes.
pub struct SslStreamBuilder<S> {
    inner: SslStream<S>,
}

impl<S> SslStreamBuilder<S>
where
    S: Read + Write,
{
    /// Begin creating an `SslStream` atop `stream`
    pub fn new(ssl: Ssl, stream: S) -> Self {
        Self {
            inner: SslStream::new_base(ssl, stream),
        }
    }

    /// Configure as an outgoing stream from a client.
    #[corresponds(SSL_set_connect_state)]
    pub fn set_connect_state(&mut self) {
        unsafe { ffi::SSL_set_connect_state(self.inner.ssl.as_ptr()) }
    }

    /// Configure as an incoming stream to a server.
    #[corresponds(SSL_set_accept_state)]
    pub fn set_accept_state(&mut self) {
        unsafe { ffi::SSL_set_accept_state(self.inner.ssl.as_ptr()) }
    }

    /// Initiates a client-side TLS handshake, returning a [`MidHandshakeSslStream`].
    ///
    /// This method calls [`Self::set_connect_state`] and returns without actually
    /// initiating the handshake. The caller is then free to call
    /// [`MidHandshakeSslStream`] and loop on [`HandshakeError::WouldBlock`].
    pub fn setup_connect(mut self) -> MidHandshakeSslStream<S> {
        self.set_connect_state();

        #[cfg(feature = "kx-safe-default")]
        self.inner.ssl.client_set_default_curves_list();

        MidHandshakeSslStream {
            stream: self.inner,
            error: Error {
                code: ErrorCode::WANT_WRITE,
                cause: Some(InnerError::Io(io::Error::new(
                    io::ErrorKind::WouldBlock,
                    "connect handshake has not started yet",
                ))),
            },
        }
    }

    /// Attempts a client-side TLS handshake.
    ///
    /// This is a convenience method which combines [`Self::setup_connect`] and
    /// [`MidHandshakeSslStream::handshake`].
    pub fn connect(self) -> Result<SslStream<S>, HandshakeError<S>> {
        self.setup_connect().handshake()
    }

    /// Initiates a server-side TLS handshake, returning a [`MidHandshakeSslStream`].
    ///
    /// This method calls [`Self::set_accept_state`] and returns without actually
    /// initiating the handshake. The caller is then free to call
    /// [`MidHandshakeSslStream`] and loop on [`HandshakeError::WouldBlock`].
    pub fn setup_accept(mut self) -> MidHandshakeSslStream<S> {
        self.set_accept_state();

        #[cfg(feature = "kx-safe-default")]
        self.inner.ssl.server_set_default_curves_list();

        MidHandshakeSslStream {
            stream: self.inner,
            error: Error {
                code: ErrorCode::WANT_READ,
                cause: Some(InnerError::Io(io::Error::new(
                    io::ErrorKind::WouldBlock,
                    "accept handshake has not started yet",
                ))),
            },
        }
    }

    /// Attempts a server-side TLS handshake.
    ///
    /// This is a convenience method which combines [`Self::setup_accept`] and
    /// [`MidHandshakeSslStream::handshake`].
    pub fn accept(self) -> Result<SslStream<S>, HandshakeError<S>> {
        self.setup_accept().handshake()
    }

    /// Initiates the handshake.
    ///
    /// This will fail if `set_accept_state` or `set_connect_state` was not called first.
    #[corresponds(SSL_do_handshake)]
    pub fn handshake(self) -> Result<SslStream<S>, HandshakeError<S>> {
        let mut stream = self.inner;
        let ret = unsafe { ffi::SSL_do_handshake(stream.ssl.as_ptr()) };
        if ret > 0 {
            Ok(stream)
        } else {
            let error = stream.make_error(ret);
            match error.would_block() {
                true => Err(HandshakeError::WouldBlock(MidHandshakeSslStream {
                    stream,
                    error,
                })),
                false => Err(HandshakeError::Failure(MidHandshakeSslStream {
                    stream,
                    error,
                })),
            }
        }
    }
}

impl<S> SslStreamBuilder<S> {
    /// Returns a shared reference to the underlying stream.
    pub fn get_ref(&self) -> &S {
        unsafe {
            let bio = self.inner.ssl.get_raw_rbio();
            bio::get_ref(bio)
        }
    }

    /// Returns a mutable reference to the underlying stream.
    ///
    /// # Warning
    ///
    /// It is inadvisable to read from or write to the underlying stream as it
    /// will most likely corrupt the SSL session.
    pub fn get_mut(&mut self) -> &mut S {
        unsafe {
            let bio = self.inner.ssl.get_raw_rbio();
            bio::get_mut(bio)
        }
    }

    /// Returns a shared reference to the `Ssl` object associated with this builder.
    pub fn ssl(&self) -> &SslRef {
        &self.inner.ssl
    }

    /// Returns a mutable reference to the `Ssl` object associated with this builder.
    pub fn ssl_mut(&mut self) -> &mut SslRef {
        &mut self.inner.ssl
    }

    /// Set the DTLS MTU size.
    ///
    /// It will be ignored if the value is smaller than the minimum packet size
    /// the DTLS protocol requires.
    ///
    /// # Panics
    /// This function panics if the given mtu size can't be represented in a positive `c_long` range
    #[deprecated(note = "Use SslRef::set_mtu instead", since = "0.10.30")]
    pub fn set_dtls_mtu_size(&mut self, mtu_size: usize) {
        unsafe {
            let bio = self.inner.ssl.get_raw_rbio();
            bio::set_dtls_mtu_size::<S>(bio, mtu_size);
        }
    }
}

/// The result of a shutdown request.
#[derive(Copy, Clone, Debug, PartialEq, Eq)]
pub enum ShutdownResult {
    /// A close notify message has been sent to the peer.
    Sent,

    /// A close notify response message has been received from the peer.
    Received,
}

bitflags! {
    /// The shutdown state of a session.
    #[derive(Debug, PartialEq, Eq, Clone, Copy, PartialOrd, Ord, Hash)]
    pub struct ShutdownState: c_int {
        /// A close notify message has been sent to the peer.
        const SENT = ffi::SSL_SENT_SHUTDOWN;
        /// A close notify message has been received from the peer.
        const RECEIVED = ffi::SSL_RECEIVED_SHUTDOWN;
    }
}

/// Describes private key hooks. This is used to off-load signing operations to
/// a custom, potentially asynchronous, backend. Metadata about the key such as
/// the type and size are parsed out of the certificate.
///
/// Corresponds to [`ssl_private_key_method_st`].
///
/// [`ssl_private_key_method_st`]: https://commondatastorage.googleapis.com/chromium-boringssl-docs/ssl.h.html#ssl_private_key_method_st
pub trait PrivateKeyMethod: Send + Sync + 'static {
    /// Signs the message `input` using the specified signature algorithm.
    ///
    /// On success, it returns `Ok(written)` where `written` is the number of
    /// bytes written into `output`. On failure, it returns
    /// `Err(PrivateKeyMethodError::FAILURE)`. If the operation has not completed,
    /// it returns `Err(PrivateKeyMethodError::RETRY)`.
    ///
    /// The caller should arrange for the high-level operation on `ssl` to be
    /// retried when the operation is completed. This will result in a call to
    /// [`Self::complete`].
    fn sign(
        &self,
        ssl: &mut SslRef,
        input: &[u8],
        signature_algorithm: SslSignatureAlgorithm,
        output: &mut [u8],
    ) -> Result<usize, PrivateKeyMethodError>;

    /// Decrypts `input`.
    ///
    /// On success, it returns `Ok(written)` where `written` is the number of
    /// bytes written into `output`. On failure, it returns
    /// `Err(PrivateKeyMethodError::FAILURE)`. If the operation has not completed,
    /// it returns `Err(PrivateKeyMethodError::RETRY)`.
    ///
    /// The caller should arrange for the high-level operation on `ssl` to be
    /// retried when the operation is completed. This will result in a call to
    /// [`Self::complete`].
    ///
    /// This method only works with RSA keys and should perform a raw RSA
    /// decryption operation with no padding.
    // NOTE(nox): What does it mean that it is an error?
    fn decrypt(
        &self,
        ssl: &mut SslRef,
        input: &[u8],
        output: &mut [u8],
    ) -> Result<usize, PrivateKeyMethodError>;

    /// Completes a pending operation.
    ///
    /// On success, it returns `Ok(written)` where `written` is the number of
    /// bytes written into `output`. On failure, it returns
    /// `Err(PrivateKeyMethodError::FAILURE)`. If the operation has not completed,
    /// it returns `Err(PrivateKeyMethodError::RETRY)`.
    ///
    /// This method may be called arbitrarily many times before completion.
    fn complete(&self, ssl: &mut SslRef, output: &mut [u8])
        -> Result<usize, PrivateKeyMethodError>;
}

/// An error returned from a private key method.
#[derive(Debug, Copy, Clone, PartialEq, Eq)]
pub struct PrivateKeyMethodError(ffi::ssl_private_key_result_t);

impl PrivateKeyMethodError {
    /// A fatal error occurred and the handshake should be terminated.
    pub const FAILURE: Self = Self(ffi::ssl_private_key_result_t::ssl_private_key_failure);

    /// The operation could not be completed and should be retried later.
    pub const RETRY: Self = Self(ffi::ssl_private_key_result_t::ssl_private_key_retry);
}

/// Describes certificate compression algorithm. Implementation MUST implement transformation at least in one direction.
pub trait CertificateCompressor: Send + Sync + 'static {
    /// An IANA assigned identifier of compression algorithm
    const ALGORITHM: CertificateCompressionAlgorithm;

    /// Indicates if compressor support compression
    const CAN_COMPRESS: bool;

    /// Indicates if compressor support decompression
    const CAN_DECOMPRESS: bool;

    /// Perform compression of `input` buffer and write compressed data to `output`.
    #[allow(unused_variables)]
    fn compress<W>(&self, input: &[u8], output: &mut W) -> std::io::Result<()>
    where
        W: std::io::Write,
    {
        Err(std::io::Error::other("not implemented"))
    }

    /// Perform decompression of `input` buffer and write compressed data to `output`.
    #[allow(unused_variables)]
    fn decompress<W>(&self, input: &[u8], output: &mut W) -> std::io::Result<()>
    where
        W: std::io::Write,
    {
        Err(std::io::Error::other("not implemented"))
    }
}

use crate::ffi::{SSL_CTX_up_ref, SSL_SESSION_get_master_key, SSL_SESSION_up_ref, SSL_is_server};

use crate::ffi::{DTLS_method, TLS_client_method, TLS_method, TLS_server_method};

use std::sync::Once;

unsafe fn get_new_idx(f: ffi::CRYPTO_EX_free) -> c_int {
    // hack around https://rt.openssl.org/Ticket/Display.html?id=3710&user=guest&pass=guest
    static ONCE: Once = Once::new();
    ONCE.call_once(|| {
        ffi::SSL_CTX_get_ex_new_index(0, ptr::null_mut(), ptr::null_mut(), None, None);
    });

    ffi::SSL_CTX_get_ex_new_index(0, ptr::null_mut(), ptr::null_mut(), None, f)
}

unsafe fn get_new_ssl_idx(f: ffi::CRYPTO_EX_free) -> c_int {
    // hack around https://rt.openssl.org/Ticket/Display.html?id=3710&user=guest&pass=guest
    static ONCE: Once = Once::new();
    ONCE.call_once(|| {
        ffi::SSL_get_ex_new_index(0, ptr::null_mut(), ptr::null_mut(), None, None);
    });

    ffi::SSL_get_ex_new_index(0, ptr::null_mut(), ptr::null_mut(), None, f)
}<|MERGE_RESOLUTION|>--- conflicted
+++ resolved
@@ -108,13 +108,8 @@
 pub use self::connector::{
     ConnectConfiguration, SslAcceptor, SslAcceptorBuilder, SslConnector, SslConnectorBuilder,
 };
-<<<<<<< HEAD
-#[cfg(not(feature = "fips"))]
+#[cfg(not(any(feature = "fips", feature = "fips-no-compat")))]
 pub use self::ech::SslEchKeysRef;
-=======
-#[cfg(not(any(feature = "fips", feature = "fips-no-compat")))]
-pub use self::ech::{SslEchKeys, SslEchKeysRef};
->>>>>>> d5bd85b3
 pub use self::error::{Error, ErrorCode, HandshakeError};
 
 mod async_callbacks;
@@ -123,11 +118,7 @@
 #[cfg(feature = "cert-compression")]
 mod cert_compression;
 mod connector;
-<<<<<<< HEAD
-#[cfg(not(feature = "fips"))]
-=======
 #[cfg(not(any(feature = "fips", feature = "fips-no-compat")))]
->>>>>>> d5bd85b3
 mod ech;
 mod error;
 mod mut_only;
@@ -447,12 +438,6 @@
     LazyLock::new(|| Mutex::new(HashMap::new()));
 static SESSION_CTX_INDEX: LazyLock<Index<Ssl, SslContext>> =
     LazyLock::new(|| Ssl::new_ex_index().unwrap());
-<<<<<<< HEAD
-=======
-#[cfg(feature = "rpk")]
-static RPK_FLAG_INDEX: LazyLock<Index<SslContext, bool>> =
-    LazyLock::new(|| SslContext::new_ex_index().unwrap());
->>>>>>> d5bd85b3
 
 unsafe extern "C" fn free_data_box<T>(
     _parent: *mut c_void,
@@ -776,7 +761,6 @@
 
     pub const X25519: SslCurve = SslCurve(ffi::SSL_CURVE_X25519 as _);
 
-<<<<<<< HEAD
     pub const FFDHE2048: SslCurve = SslCurve(ffi::SSL_CURVE_DHE2048 as _);
 
     pub const FFDHE3072: SslCurve = SslCurve(ffi::SSL_CURVE_DHE3072 as _);
@@ -789,13 +773,11 @@
     pub const X25519_MLKEM768: SslCurve = SslCurve(ffi::SSL_CURVE_X25519_MLKEM768 as _);
 
     #[cfg(feature = "pq-experimental")]
-=======
     #[cfg(not(any(feature = "fips", feature = "fips-no-compat")))]
     pub const X25519_KYBER768_DRAFT00: SslCurve =
         SslCurve(ffi::SSL_CURVE_X25519_KYBER768_DRAFT00 as _);
 
     #[cfg(all(not(feature = "fips"), feature = "pq-experimental"))]
->>>>>>> d5bd85b3
     pub const X25519_KYBER768_DRAFT00_OLD: SslCurve =
         SslCurve(ffi::SSL_CURVE_X25519_KYBER768_DRAFT00_OLD as _);
 
@@ -2081,11 +2063,7 @@
     /// ECHConfigs to allow stale DNS caches to update. Unlike most `SSL_CTX` APIs, this function
     /// is safe to call even after the `SSL_CTX` has been associated with connections on various
     /// threads.
-<<<<<<< HEAD
-    #[cfg(not(feature = "fips"))]
-=======
     #[cfg(not(any(feature = "fips", feature = "fips-no-compat")))]
->>>>>>> d5bd85b3
     #[corresponds(SSL_CTX_set1_ech_keys)]
     pub fn set_ech_keys(&self, keys: &SslEchKeys) -> Result<(), ErrorStack> {
         unsafe { cvt(ffi::SSL_CTX_set1_ech_keys(self.as_ptr(), keys.as_ptr())).map(|_| ()) }
@@ -2321,16 +2299,6 @@
     pub fn verify_mode(&self) -> SslVerifyMode {
         let mode = unsafe { ffi::SSL_CTX_get_verify_mode(self.as_ptr()) };
         SslVerifyMode::from_bits(mode).expect("SSL_CTX_get_verify_mode returned invalid mode")
-    }
-
-    /// Registers a list of ECH keys on the context. This list should contain new and old
-    /// ECHConfigs to allow stale DNS caches to update. Unlike most `SSL_CTX` APIs, this function
-    /// is safe to call even after the `SSL_CTX` has been associated with connections on various
-    /// threads.
-    #[cfg(not(feature = "fips"))]
-    #[corresponds(SSL_CTX_set1_ech_keys)]
-    pub fn set_ech_keys(&self, keys: &SslEchKeys) -> Result<(), ErrorStack> {
-        unsafe { cvt(ffi::SSL_CTX_set1_ech_keys(self.as_ptr(), keys.as_ptr())).map(|_| ()) }
     }
 
     /// Registers a list of ECH keys on the context. This list should contain new and old
