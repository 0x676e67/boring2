--- conflicted
+++ resolved
@@ -109,7 +109,7 @@
     ConnectConfiguration, SslAcceptor, SslAcceptorBuilder, SslConnector, SslConnectorBuilder,
 };
 #[cfg(not(feature = "fips"))]
-pub use self::ech::{SslEchKeys, SslEchKeysRef};
+pub use self::ech::SslEchKeysRef;
 pub use self::error::{Error, ErrorCode, HandshakeError};
 
 mod async_callbacks;
@@ -438,12 +438,6 @@
     LazyLock::new(|| Mutex::new(HashMap::new()));
 static SESSION_CTX_INDEX: LazyLock<Index<Ssl, SslContext>> =
     LazyLock::new(|| Ssl::new_ex_index().unwrap());
-<<<<<<< HEAD
-=======
-#[cfg(feature = "rpk")]
-static RPK_FLAG_INDEX: LazyLock<Index<SslContext, bool>> =
-    LazyLock::new(|| SslContext::new_ex_index().unwrap());
->>>>>>> 7ba32256
 
 unsafe extern "C" fn free_data_box<T>(
     _parent: *mut c_void,
@@ -2026,11 +2020,7 @@
     /// threads.
     #[cfg(not(feature = "fips"))]
     #[corresponds(SSL_CTX_set1_ech_keys)]
-<<<<<<< HEAD
-    pub fn set_ech_keys(&mut self, keys: SslEchKeys) -> Result<(), ErrorStack> {
-=======
     pub fn set_ech_keys(&self, keys: &SslEchKeys) -> Result<(), ErrorStack> {
->>>>>>> 7ba32256
         unsafe { cvt(ffi::SSL_CTX_set1_ech_keys(self.as_ptr(), keys.as_ptr())).map(|_| ()) }
     }
 
@@ -2265,14 +2255,6 @@
         let mode = unsafe { ffi::SSL_CTX_get_verify_mode(self.as_ptr()) };
         SslVerifyMode::from_bits(mode).expect("SSL_CTX_get_verify_mode returned invalid mode")
     }
-<<<<<<< HEAD
-=======
-
-    /// Returns `true` if context was created for Raw Public Key verification
-    #[cfg(feature = "rpk")]
-    pub fn is_rpk(&self) -> bool {
-        self.ex_data(*RPK_FLAG_INDEX).copied().unwrap_or_default()
-    }
 
     /// Registers a list of ECH keys on the context. This list should contain new and old
     /// ECHConfigs to allow stale DNS caches to update. Unlike most `SSL_CTX` APIs, this function
@@ -2283,7 +2265,6 @@
     pub fn set_ech_keys(&self, keys: &SslEchKeys) -> Result<(), ErrorStack> {
         unsafe { cvt(ffi::SSL_CTX_set1_ech_keys(self.as_ptr(), keys.as_ptr())).map(|_| ()) }
     }
->>>>>>> 7ba32256
 }
 
 /// Error returned by the callback to get a session when operation
