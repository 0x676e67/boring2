--- conflicted
+++ resolved
@@ -108,12 +108,8 @@
 pub use self::connector::{
     ConnectConfiguration, SslAcceptor, SslAcceptorBuilder, SslConnector, SslConnectorBuilder,
 };
-<<<<<<< HEAD
 #[cfg(not(feature = "fips"))]
 pub use self::ech::SslEchKeysRef;
-=======
-pub use self::ech::{SslEchKeys, SslEchKeysRef};
->>>>>>> e23d2d16
 pub use self::error::{Error, ErrorCode, HandshakeError};
 
 mod async_callbacks;
@@ -702,126 +698,6 @@
     }
 }
 
-<<<<<<< HEAD
-/// Numeric identifier of a TLS curve.
-#[repr(transparent)]
-#[derive(Debug, Copy, Clone, PartialEq, Eq)]
-pub struct SslCurveNid(c_int);
-
-/// A TLS Curve.
-#[repr(transparent)]
-#[derive(Debug, Copy, Clone, PartialEq, Eq)]
-pub struct SslCurve(c_int);
-
-impl SslCurve {
-    pub const SECP224R1: SslCurve = SslCurve(ffi::SSL_CURVE_SECP224R1 as _);
-
-    pub const SECP256R1: SslCurve = SslCurve(ffi::SSL_CURVE_SECP256R1 as _);
-
-    pub const SECP384R1: SslCurve = SslCurve(ffi::SSL_CURVE_SECP384R1 as _);
-
-    pub const SECP521R1: SslCurve = SslCurve(ffi::SSL_CURVE_SECP521R1 as _);
-
-    pub const X25519: SslCurve = SslCurve(ffi::SSL_CURVE_X25519 as _);
-
-    pub const FFDHE2048: SslCurve = SslCurve(ffi::SSL_CURVE_DHE2048 as _);
-
-    pub const FFDHE3072: SslCurve = SslCurve(ffi::SSL_CURVE_DHE3072 as _);
-
-    #[cfg(feature = "pq-experimental")]
-    #[cfg(not(any(feature = "fips", feature = "fips-precompiled")))]
-    pub const X25519_KYBER768_DRAFT00: SslCurve =
-        SslCurve(ffi::SSL_CURVE_X25519_KYBER768_DRAFT00 as _);
-
-    #[cfg(all(
-        not(any(feature = "fips", feature = "fips-precompiled")),
-        feature = "pq-experimental"
-    ))]
-    pub const X25519_KYBER768_DRAFT00_OLD: SslCurve =
-        SslCurve(ffi::SSL_CURVE_X25519_KYBER768_DRAFT00_OLD as _);
-
-    #[cfg(all(
-        not(any(feature = "fips", feature = "fips-precompiled")),
-        feature = "pq-experimental"
-    ))]
-    pub const X25519_KYBER512_DRAFT00: SslCurve =
-        SslCurve(ffi::SSL_CURVE_X25519_KYBER512_DRAFT00 as _);
-
-    #[cfg(all(
-        not(any(feature = "fips", feature = "fips-precompiled")),
-        feature = "pq-experimental"
-    ))]
-    pub const P256_KYBER768_DRAFT00: SslCurve = SslCurve(ffi::SSL_CURVE_P256_KYBER768_DRAFT00 as _);
-
-    #[cfg(all(
-        not(any(feature = "fips", feature = "fips-precompiled")),
-        feature = "pq-experimental"
-    ))]
-    pub const X25519_MLKEM768: SslCurve = SslCurve(ffi::SSL_CURVE_X25519_MLKEM768 as _);
-
-    /// Returns the curve name
-    #[corresponds(SSL_get_curve_name)]
-    #[must_use]
-    pub fn name(&self) -> Option<&'static str> {
-        unsafe {
-            let ptr = ffi::SSL_get_curve_name(self.0 as u16);
-            if ptr.is_null() {
-                return None;
-            }
-
-            CStr::from_ptr(ptr).to_str().ok()
-        }
-    }
-
-    // We need to allow dead_code here because `SslRef::set_curves` is conditionally compiled
-    // against the absence of the `kx-safe-default` feature and thus this function is never used.
-    //
-    // **NOTE**: This function only exists because the version of boringssl we currently use does
-    // not expose SSL_CTX_set1_group_ids. Because `SslRef::curve()` returns the public SSL_CURVE id
-    // as opposed to the internal NID, but `SslContextBuilder::set_curves()` requires the internal
-    // NID, we need this mapping in place to avoid breaking changes to the public API. Once the
-    // underlying boringssl version is upgraded, this should be removed in favor of the new
-    // SSL_CTX_set1_group_ids API.
-    #[allow(dead_code)]
-    pub fn nid(&self) -> Option<SslCurveNid> {
-        match self.0 {
-            ffi::SSL_CURVE_SECP224R1 => Some(ffi::NID_secp224r1),
-            ffi::SSL_CURVE_SECP256R1 => Some(ffi::NID_X9_62_prime256v1),
-            ffi::SSL_CURVE_SECP384R1 => Some(ffi::NID_secp384r1),
-            ffi::SSL_CURVE_SECP521R1 => Some(ffi::NID_secp521r1),
-            ffi::SSL_CURVE_X25519 => Some(ffi::NID_X25519),
-            #[cfg(not(any(feature = "fips", feature = "fips-precompiled")))]
-            ffi::SSL_CURVE_X25519_KYBER768_DRAFT00 => Some(ffi::NID_X25519Kyber768Draft00),
-            #[cfg(all(
-                not(any(feature = "fips", feature = "fips-precompiled")),
-                feature = "pq-experimental"
-            ))]
-            ffi::SSL_CURVE_X25519_KYBER768_DRAFT00_OLD => Some(ffi::NID_X25519Kyber768Draft00Old),
-            #[cfg(all(
-                not(any(feature = "fips", feature = "fips-precompiled")),
-                feature = "pq-experimental"
-            ))]
-            ffi::SSL_CURVE_X25519_KYBER512_DRAFT00 => Some(ffi::NID_X25519Kyber512Draft00),
-            #[cfg(all(
-                not(any(feature = "fips", feature = "fips-precompiled")),
-                feature = "pq-experimental"
-            ))]
-            ffi::SSL_CURVE_P256_KYBER768_DRAFT00 => Some(ffi::NID_P256Kyber768Draft00),
-            #[cfg(all(
-                not(any(feature = "fips", feature = "fips-precompiled")),
-                feature = "pq-experimental"
-            ))]
-            ffi::SSL_CURVE_X25519_MLKEM768 => Some(ffi::NID_X25519MLKEM768),
-            ffi::SSL_CURVE_DHE2048 => Some(ffi::NID_ffdhe2048),
-            ffi::SSL_CURVE_DHE3072 => Some(ffi::NID_ffdhe3072),
-            _ => None,
-        }
-        .map(SslCurveNid)
-    }
-}
-
-=======
->>>>>>> e23d2d16
 /// A compliance policy.
 #[derive(Debug, Copy, Clone, PartialEq, Eq)]
 pub struct CompliancePolicy(ffi::ssl_compliance_policy_t);
@@ -1012,56 +888,6 @@
     ctx: SslContext,
     /// If it's not shared, it can be exposed as mutable
     has_shared_cert_store: bool,
-<<<<<<< HEAD
-=======
-    #[cfg(feature = "rpk")]
-    is_rpk: bool,
-}
-
-#[cfg(feature = "rpk")]
-impl SslContextBuilder {
-    /// Creates a new `SslContextBuilder` to be used with Raw Public Key.
-    #[corresponds(SSL_CTX_new)]
-    pub fn new_rpk() -> Result<SslContextBuilder, ErrorStack> {
-        unsafe {
-            init();
-            let ctx = cvt_p(ffi::SSL_CTX_new(SslMethod::tls_with_buffer().as_ptr()))?;
-
-            let mut builder = SslContextBuilder::from_ptr(ctx);
-            builder.is_rpk = true;
-            builder.set_ex_data(*RPK_FLAG_INDEX, true);
-
-            Ok(builder)
-        }
-    }
-
-    /// Sets raw public key certificate in DER format.
-    pub fn set_rpk_certificate(&mut self, cert: &[u8]) -> Result<(), ErrorStack> {
-        unsafe {
-            cvt(ffi::SSL_CTX_set_server_raw_public_key_certificate(
-                self.as_ptr(),
-                cert.as_ptr(),
-                cert.len() as u32,
-            ))
-            .map(|_| ())
-        }
-    }
-
-    /// Sets RPK null chain private key.
-    pub fn set_null_chain_private_key<T>(&mut self, key: &PKeyRef<T>) -> Result<(), ErrorStack>
-    where
-        T: HasPrivate,
-    {
-        unsafe {
-            cvt(ffi::SSL_CTX_set_nullchain_and_key(
-                self.as_ptr(),
-                key.as_ptr(),
-                ptr::null_mut(),
-            ))
-            .map(|_| ())
-        }
-    }
->>>>>>> e23d2d16
 }
 
 impl SslContextBuilder {
@@ -1071,36 +897,18 @@
         unsafe {
             init();
             let ctx = cvt_p(ffi::SSL_CTX_new(method.as_ptr()))?;
-<<<<<<< HEAD
-
-=======
->>>>>>> e23d2d16
             Ok(SslContextBuilder::from_ptr(ctx))
         }
     }
 
     /// Creates an `SslContextBuilder` from a pointer to a raw OpenSSL value.
     ///
-<<<<<<< HEAD
     /// # Safety
     ///
     /// The caller must ensure that the pointer is valid and uniquely owned by the builder.
-=======
-    #[cfg_attr(
-        feature = "rpk",
-        doc = "Keeps previous RPK state. Use `new_rpk()` to enable RPK."
-    )]
-    ///
-    /// # Safety
-    ///
-    /// The caller must ensure that the pointer is valid and uniquely owned by the builder.
-    /// The context must own its cert store exclusively.
->>>>>>> e23d2d16
     pub unsafe fn from_ptr(ctx: *mut ffi::SSL_CTX) -> SslContextBuilder {
         let ctx = SslContext::from_ptr(ctx);
         SslContextBuilder {
-            #[cfg(feature = "rpk")]
-            is_rpk: ctx.is_rpk(),
             has_shared_cert_store: false,
             ctx,
         }
@@ -1285,9 +1093,6 @@
             + Sync
             + Send,
     {
-        #[cfg(feature = "rpk")]
-        assert!(!self.is_rpk, "This API is not supported for RPK");
-
         unsafe {
             self.replace_ex_data(SslContext::cached_ex_index::<F>(), callback);
             ffi::SSL_CTX_set_tlsext_ticket_key_cb(self.as_ptr(), Some(raw_ticket_key::<F>))
@@ -2122,7 +1927,6 @@
 
     /// Sets the indices of the extensions to be permuted.
     #[corresponds(SSL_CTX_set_extension_order)]
-    #[cfg(not(feature = "fips-compat"))]
     pub fn set_extension_permutation(
         &mut self,
         indices: &[ExtensionType],
