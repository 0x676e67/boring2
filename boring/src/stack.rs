--- conflicted
+++ resolved
@@ -192,22 +192,14 @@
     }
 
     #[must_use]
-<<<<<<< HEAD
-    pub fn iter(&'_ self) -> Iter<'_, T> {
-=======
     pub fn iter(&self) -> Iter<'_, T> {
->>>>>>> 50fa2e67
         Iter {
             stack: self,
             idxs: 0..self.len(),
         }
     }
 
-<<<<<<< HEAD
-    pub fn iter_mut(&'_ mut self) -> IterMut<'_, T> {
-=======
     pub fn iter_mut(&mut self) -> IterMut<'_, T> {
->>>>>>> 50fa2e67
         IterMut {
             idxs: 0..self.len(),
             stack: self,
