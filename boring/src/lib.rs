//! Bindings to BoringSSL
//!
//! This crate provides a safe interface to the BoringSSL cryptography library.
//!
//! # Versioning
//!
//! ## Crate versioning
//!
//! The crate and all the related crates (FFI bindings, etc.) are released simultaneously and all
//! bumped to the same version disregard whether particular crate has any API changes or not.
//! However, semantic versioning guarantees still hold, as all the crate versions will be updated
//! based on the crate with most significant changes.
//!
//! ## BoringSSL version
//!
//! By default, the crate aims to statically link with the latest BoringSSL master branch.
//! *Note*: any BoringSSL revision bumps will be released as a major version update of all crates.
//!
//! # Compilation and linking options
//!
//! ## Environment variables
//!
//! This crate uses various environment variables to tweak how boring is built. The variables
//! are all prefixed by `BORING_BSSL_` for non-FIPS builds, and by `BORING_BSSL_FIPS_` for FIPS builds.
//!
//! ## Support for pre-built binaries or custom source
//!
//! While this crate can build BoringSSL on its own, you may want to provide pre-built binaries instead.
//! To do so, specify the environment variable `BORING_BSSL{,_FIPS}_PATH` with the path to the binaries.
//!
//! You can also provide specific headers by setting `BORING_BSSL{,_FIPS}_INCLUDE_PATH`.
//!
//! _Notes_: The crate will look for headers in the`$BORING_BSSL{,_FIPS}_INCLUDE_PATH/openssl/`
//! folder, make sure to place your headers there.
//!
//! In alternative a different path for the BoringSSL source code directory can be specified by setting
//! `BORING_BSSL{,_FIPS}_SOURCE_PATH` which will automatically be compiled during the build process.
//!
//! _Warning_: When providing a different version of BoringSSL make sure to use a compatible one, the
//! crate relies on the presence of certain functions.
//!
//! ## Building with a FIPS-validated module
//!
//! Only BoringCrypto module version `853ca1ea1168dff08011e5d42d94609cc0ca2e27`, as certified with
//! [FIPS 140-2 certificate 4407](https://csrc.nist.gov/projects/cryptographic-module-validation-program/certificate/4407)
//! is supported by this crate. Support is enabled by this crate's `fips` feature.
//!
//! `boring-sys` comes with a test that FIPS is enabled/disabled depending on the feature flag. You can run it as follows:
//!
//! ```bash
//! $ cargo test --features fips fips::is_enabled
//! ```
//!
//! ## Linking current BoringSSL version with precompiled FIPS-validated module (`bcm.o`)
//!
//! It's possible to link latest supported version of BoringSSL with FIPS-validated crypto module
//! (`bcm.o`). To enable this compilation option one should enable `fips-link-precompiled`
//! compilation feature and provide a `BORING_BSSL_FIPS_PRECOMPILED_BCM_O` env variable with a path to the
//! precompiled FIPS-validated `bcm.o` module.
//!
//! Note that `BORING_BSSL_PRECOMPILED_BCM_O` is never used, as linking BoringSSL with precompiled non-FIPS
//! module is not supported.
//!
//! ## Linking with a C++ standard library
//!
//! Recent versions of boringssl require some C++ standard library features, so boring needs to link
//! with a STL implementation. This can be controlled using the BORING_BSSL_RUST_CPPLIB variable. If
//! no library is specified, libc++ is used on macOS and iOS whereas libstdc++ is used on other Unix
//! systems.
//!
//! # Optional patches
//!
//! ## Experimental post-quantum cryptography
//!
//! The crate can be compiled with [post-quantum cryptography](https://blog.cloudflare.com/post-quantum-for-all/)
//! support by turning on `post-quantum` compilation feature.
//!
//! Upstream BoringSSL support the post-quantum hybrid key agreement `X25519Kyber768Draft00`. Most
//! users should stick to that one for now. Enabling this feature, adds a few other post-quantum key
//! agreements:
//!
//! - `X25519MLKEM768` is the successor of `X25519Kyber768Draft00`. We expect servers to switch
//!   before the end of 2024.
//! - `X25519Kyber768Draft00Old` is the same as `X25519Kyber768Draft00`, but under its old codepoint.
//! - `X25519Kyber512Draft00`. Similar to `X25519Kyber768Draft00`, but uses level 1 parameter set for
//!    Kyber. Not recommended. It's useful to test whether the shorter ClientHello upsets fewer middle
//!    boxes.
//! - `P256Kyber768Draft00`. Similar again to `X25519Kyber768Draft00`, but uses P256 as classical
//!    part. It uses a non-standard codepoint. Not recommended.
//!
//! Presently all these key agreements are deployed by Cloudflare, but we do not guarantee continued
//! support for them.

#![cfg_attr(docsrs, feature(doc_auto_cfg))]

#[macro_use]
extern crate bitflags;
#[macro_use]
extern crate foreign_types;
extern crate boring_sys as ffi;
extern crate libc;

#[cfg(test)]
extern crate hex;

#[doc(inline)]
pub use crate::ffi::init;

use libc::{c_int, size_t};

use crate::error::ErrorStack;

#[macro_use]
mod macros;

mod bio;
#[macro_use]
mod util;
pub mod aes;
pub mod asn1;
pub mod base64;
pub mod bn;
pub mod conf;
pub mod derive;
pub mod dh;
pub mod dsa;
pub mod ec;
pub mod ecdsa;
pub mod error;
pub mod ex_data;
pub mod fips;
pub mod hash;
<<<<<<< HEAD
#[cfg(not(feature = "fips"))]
=======
#[cfg(not(any(feature = "fips", feature = "fips-no-compat")))]
>>>>>>> d5bd85b3
pub mod hpke;
pub mod memcmp;
pub mod nid;
pub mod pkcs12;
pub mod pkcs5;
pub mod pkey;
pub mod rand;
pub mod rsa;
pub mod sha;
pub mod sign;
pub mod srtp;
pub mod ssl;
pub mod stack;
pub mod string;
pub mod symm;
pub mod version;
pub mod x509;

fn cvt_p<T>(r: *mut T) -> Result<*mut T, ErrorStack> {
    if r.is_null() {
        Err(ErrorStack::get())
    } else {
        Ok(r)
    }
}

fn cvt_0(r: size_t) -> Result<size_t, ErrorStack> {
    if r == 0 {
        Err(ErrorStack::get())
    } else {
        Ok(r)
    }
}

fn cvt_0i(r: c_int) -> Result<c_int, ErrorStack> {
    if r == 0 {
        Err(ErrorStack::get())
    } else {
        Ok(r)
    }
}

fn cvt(r: c_int) -> Result<c_int, ErrorStack> {
    if r <= 0 {
        Err(ErrorStack::get())
    } else {
        Ok(r)
    }
}

fn cvt_n(r: c_int) -> Result<c_int, ErrorStack> {
    if r < 0 {
        Err(ErrorStack::get())
    } else {
        Ok(r)
    }
}<|MERGE_RESOLUTION|>--- conflicted
+++ resolved
@@ -130,11 +130,7 @@
 pub mod ex_data;
 pub mod fips;
 pub mod hash;
-<<<<<<< HEAD
-#[cfg(not(feature = "fips"))]
-=======
 #[cfg(not(any(feature = "fips", feature = "fips-no-compat")))]
->>>>>>> d5bd85b3
 pub mod hpke;
 pub mod memcmp;
 pub mod nid;
