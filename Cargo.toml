[workspace]
members = [
    "boring",
    "boring-sys",
    "tokio-boring",
    "hyper-boring"
]
resolver = "2"

[workspace.package]
<<<<<<< HEAD
version = "4.11.1"
=======
version = "4.12.0"
>>>>>>> 2b75e1e1
repository = "https://github.com/cloudflare/boring"
edition = "2021"

[workspace.metadata.release]
pre-release-commit-message = "Release {{version}}"
shared-version = true
tag-prefix = ""
publish = false

[workspace.dependencies]
<<<<<<< HEAD
boring-sys = { package = "boring-sys2", version = "4.11.0", path = "./boring-sys" }
boring = { package = "boring2", version = "4.11.0", path = "./boring" }
tokio-boring = { package = "tokio-boring2", version = "4.11.0", path = "./tokio-boring" }
=======
boring-sys = { version = "4.12.0", path = "./boring-sys" }
boring = { version = "4.12.0", path = "./boring" }
tokio-boring = { version = "4.12.0", path = "./tokio-boring" }
>>>>>>> 2b75e1e1

bindgen = { version = "0.70.1", default-features = false, features = ["runtime"] }
bytes = "1"
cmake = "0.1.18"
fs_extra = "1.3.0"
fslock = "0.2"
bitflags = "2.4"
foreign-types = "0.5"
libc = "0.2"
hex = "0.4"
rusty-hook = "^0.11"
futures = "0.3"
tokio = "1"
anyhow = "1"
antidote = "1.0.0"
http = "1"
http-body-util = "0.1.2"
http_old = { package = "http", version = "0.2" }
hyper = "1"
hyper-util = "0.1.6"
hyper_old = { package = "rhyper", version = "0.14", default-features = false }
linked_hash_set = "0.1"
once_cell = "1.0"
openssl-macros = "0.1.1"
tower = "0.4"
tower-layer = "0.3"
tower-service = "0.3"
autocfg = "1.3.0"<|MERGE_RESOLUTION|>--- conflicted
+++ resolved
@@ -8,12 +8,8 @@
 resolver = "2"
 
 [workspace.package]
-<<<<<<< HEAD
-version = "4.11.1"
-=======
 version = "4.12.0"
->>>>>>> 2b75e1e1
-repository = "https://github.com/cloudflare/boring"
+repository = "https://github.com/penumbra-x/boring2"
 edition = "2021"
 
 [workspace.metadata.release]
@@ -23,15 +19,9 @@
 publish = false
 
 [workspace.dependencies]
-<<<<<<< HEAD
-boring-sys = { package = "boring-sys2", version = "4.11.0", path = "./boring-sys" }
-boring = { package = "boring2", version = "4.11.0", path = "./boring" }
-tokio-boring = { package = "tokio-boring2", version = "4.11.0", path = "./tokio-boring" }
-=======
-boring-sys = { version = "4.12.0", path = "./boring-sys" }
-boring = { version = "4.12.0", path = "./boring" }
-tokio-boring = { version = "4.12.0", path = "./tokio-boring" }
->>>>>>> 2b75e1e1
+boring-sys = { package = "boring-sys2", version = "4.12.0", path = "./boring-sys" }
+boring = { package = "boring2", version = "4.12.0", path = "./boring" }
+tokio-boring = { package = "tokio-boring2", version = "4.12.0", path = "./tokio-boring" }
 
 bindgen = { version = "0.70.1", default-features = false, features = ["runtime"] }
 bytes = "1"
