[workspace]
members = [
    "boring",
    "boring-sys",
    "tokio-boring",
    "hyper-boring"
]
resolver = "2"

[workspace.package]
<<<<<<< HEAD
version = "4.12.1"
repository = "https://github.com/penumbra-x/boring2"
=======
version = "4.13.0"
repository = "https://github.com/cloudflare/boring"
>>>>>>> 4685af00
edition = "2021"

[workspace.metadata.release]
pre-release-commit-message = "Release {{version}}"
shared-version = true
tag-prefix = ""
publish = false

[workspace.dependencies]
<<<<<<< HEAD
boring-sys = { package = "boring-sys2", version = "4.12.1", path = "./boring-sys" }
boring = { package = "boring2", version = "4.12.1", path = "./boring" }
tokio-boring = { package = "tokio-boring2", version = "4.12.1", path = "./tokio-boring" }
=======
boring-sys = { version = "4.13.0", path = "./boring-sys" }
boring = { version = "4.13.0", path = "./boring" }
tokio-boring = { version = "4.13.0", path = "./tokio-boring" }
>>>>>>> 4685af00

bindgen = { version = "0.70.1", default-features = false, features = ["runtime"] }
bytes = "1"
cmake = "0.1.18"
fs_extra = "1.3.0"
fslock = "0.2"
bitflags = "2.4"
foreign-types = "0.5"
libc = "0.2"
hex = "0.4"
rusty-hook = "^0.11"
futures = "0.3"
tokio = "1"
anyhow = "1"
antidote = "1.0.0"
http = "1"
http-body-util = "0.1.2"
http_old = { package = "http", version = "0.2" }
hyper = "1"
hyper-util = "0.1.6"
hyper_old = { package = "hyper", version = "0.14", default-features = false }
linked_hash_set = "0.1"
once_cell = "1.0"
openssl-macros = "0.1.1"
tower = "0.4"
tower-layer = "0.3"
tower-service = "0.3"
autocfg = "1.3.0"<|MERGE_RESOLUTION|>--- conflicted
+++ resolved
@@ -8,13 +8,8 @@
 resolver = "2"
 
 [workspace.package]
-<<<<<<< HEAD
-version = "4.12.1"
+version = "4.13.0"
 repository = "https://github.com/penumbra-x/boring2"
-=======
-version = "4.13.0"
-repository = "https://github.com/cloudflare/boring"
->>>>>>> 4685af00
 edition = "2021"
 
 [workspace.metadata.release]
@@ -24,15 +19,9 @@
 publish = false
 
 [workspace.dependencies]
-<<<<<<< HEAD
-boring-sys = { package = "boring-sys2", version = "4.12.1", path = "./boring-sys" }
-boring = { package = "boring2", version = "4.12.1", path = "./boring" }
-tokio-boring = { package = "tokio-boring2", version = "4.12.1", path = "./tokio-boring" }
-=======
-boring-sys = { version = "4.13.0", path = "./boring-sys" }
-boring = { version = "4.13.0", path = "./boring" }
-tokio-boring = { version = "4.13.0", path = "./tokio-boring" }
->>>>>>> 4685af00
+boring-sys = { package = "boring-sys2", version = "4.13.0", path = "./boring-sys" }
+boring = { package = "boring2", version = "4.13.0", path = "./boring" }
+tokio-boring = { package = "tokio-boring2", version = "4.13.0", path = "./tokio-boring" }
 
 bindgen = { version = "0.70.1", default-features = false, features = ["runtime"] }
 bytes = "1"
